{
  "port": 3000,
  "pathToContent": "../src/",
<<<<<<< HEAD
  "mode": "production",
  "db": {
    "username": "postgres",
    "password": "postgres",
    "database": "devportal-new",
=======
  "mode": "prooduction",
  "db": {
    "username": "postgres",
    "password": "postgres",
    "database": "devportal",
>>>>>>> df35d467
    "host": "localhost",
    "dialect": "postgres"
  }
}<|MERGE_RESOLUTION|>--- conflicted
+++ resolved
@@ -1,19 +1,11 @@
 {
   "port": 3000,
   "pathToContent": "../src/",
-<<<<<<< HEAD
-  "mode": "production",
-  "db": {
-    "username": "postgres",
-    "password": "postgres",
-    "database": "devportal-new",
-=======
-  "mode": "prooduction",
+  "mode": "development",
   "db": {
     "username": "postgres",
     "password": "postgres",
     "database": "devportal",
->>>>>>> df35d467
     "host": "localhost",
     "dialect": "postgres"
   }
