{
  "port": 3000,
<<<<<<< HEAD
  "pathToContent": "../api-developer-portal/src/",
=======
  "pathToContent": "../src/",
>>>>>>> 5d0b2291
  "certificate": {
    "path": "../api-developer-portal/conf/security/client-truststore.pem"
  },
  "mode": "production",
  "db": {
    "username": "postgres",
    "password": "postgres",
    "database": "devportal",
    "host": "localhost",
    "dialect": "postgres"
  },
  "controlPlaneUrl": "https://localhost:9443/api/am/devportal/v3.1"
}<|MERGE_RESOLUTION|>--- conflicted
+++ resolved
@@ -1,10 +1,6 @@
 {
   "port": 3000,
-<<<<<<< HEAD
-  "pathToContent": "../api-developer-portal/src/",
-=======
   "pathToContent": "../src/",
->>>>>>> 5d0b2291
   "certificate": {
     "path": "../api-developer-portal/conf/security/client-truststore.pem"
   },
@@ -13,8 +9,11 @@
     "username": "postgres",
     "password": "postgres",
     "database": "devportal",
+    "database": "devportal",
     "host": "localhost",
     "dialect": "postgres"
   },
   "controlPlaneUrl": "https://localhost:9443/api/am/devportal/v3.1"
+  },
+  "controlPlaneUrl": "https://localhost:9443/api/am/devportal/v3.1"
 }