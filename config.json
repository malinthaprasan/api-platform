--- conflicted
+++ resolved
@@ -11,11 +11,7 @@
   "db": {
     "username": "postgres",
     "password": "postgres",
-<<<<<<< HEAD
     "database": "DEVPORTAL_NEWSCHEMA",
-=======
-    "database": "devportal",
->>>>>>> c4035999
     "host": "localhost",
     "dialect": "postgres"
   },
