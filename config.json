{
  "port": 3000,
  "pathToContent": "../src/",
  "mode": "production",
  "controlPlane" : {
    "url": "https://127.0.0.1:9443/api/am/devportal/v3",
    "disableCertValidation": true,
    "pathToCertificate": "../api-developer-portal/conf/security/client-truststore.pem"
  },
  "db": {
    "username": "postgres",
    "password": "postgres",
    "database": "devportal",
    "host": "localhost",
    "dialect": "postgres"
  },
  "providerURL": {
    "AWS": "https://aws.amazon.com"
  },
  "identityProvider" : {
    "name": "IS",
    "issuer": "https://127.0.0.1:9443/oauth2/token",
    "authorizationURL": "https://localhost:9443/oauth2/authorize",
    "tokenURL": "https://127.0.0.1:9443/oauth2/token",
    "userInfoURL": "https://localhost:9443/oauth2/userinfo",
<<<<<<< HEAD
    "clientId": "",
=======
    "clientId": "<client-id>",
>>>>>>> f326b044
    "callbackURL": "http://localhost:3000/ACME/callback",
    "scope": "openid email profile apim:subscribe role",
    "signUpURL": "",
    "logoutURL": "https://localhost:9443/oidc/logout",
    "logoutRedirectURI": "http://localhost:3000/ACME"
},
"roleClaim": "roles", 
"orgIDClaim": "organizationID",
"groupsClaim": "groups",
"adminRole": "admin",
"subscriberRole": "Interna/subscriber",
"superAdminRole": "superAdmin",
 "authenticatedPages": [
    "/*/configure",
    "/portal",
    "/*/applications",
     "/*/applications/*",
     "/*/api/*",
     "/*/myAPIs",
     "/*/myAPIs/*"

  ],
  "authorizedPages": [
    "/*/applications",
    "/*/applications/*",
    "/*/configure",
    "/portal",
    "/*/api/*",
    "/*/myAPIs",
    "/*/myAPIs/*"
  ]
}<|MERGE_RESOLUTION|>--- conflicted
+++ resolved
@@ -11,6 +11,7 @@
     "username": "postgres",
     "password": "postgres",
     "database": "devportal",
+    "database": "devportal",
     "host": "localhost",
     "dialect": "postgres"
   },
@@ -23,11 +24,7 @@
     "authorizationURL": "https://localhost:9443/oauth2/authorize",
     "tokenURL": "https://127.0.0.1:9443/oauth2/token",
     "userInfoURL": "https://localhost:9443/oauth2/userinfo",
-<<<<<<< HEAD
-    "clientId": "",
-=======
     "clientId": "<client-id>",
->>>>>>> f326b044
     "callbackURL": "http://localhost:3000/ACME/callback",
     "scope": "openid email profile apim:subscribe role",
     "signUpURL": "",
