/*
 * Copyright (c) 2024, WSO2 LLC. (http://www.wso2.com) All Rights Reserved.
 *
 * WSO2 LLC. licenses this file to you under the Apache License,
 * Version 2.0 (the "License"); you may not use this file except
 * in compliance with the License.
 * You may obtain a copy of the License at
 *
 * http://www.apache.org/licenses/LICENSE-2.0
 *
 * Unless required by applicable law or agreed to in writing,
 * software distributed under the License is distributed on an
 * "AS IS" BASIS, WITHOUT WARRANTIES OR CONDITIONS OF ANY
 * KIND, either express or implied. See the License for the
 * specific language governing permissions and limitations
 * under the License.
 */
/* eslint-disable no-undef */
const { renderTemplate, renderTemplateFromAPI, renderGivenTemplate, loadLayoutFromAPI, loadMarkdown } = require('../utils/util');
const config = require(process.cwd() + '/config.json');
const fs = require('fs');
const path = require('path');
const exphbs = require('express-handlebars');
const util = require('../utils/util');
const constants = require('../utils/constants');
const adminDao = require('../dao/admin');
const apiDao = require('../dao/apiMetadata');
const apiMetadataService = require('../services/apiMetadataService');
const adminService = require('../services/adminService');
const subscriptionPolicyDTO = require('../dto/subscriptionPolicy');
const { ApplicationDTO } = require('../dto/application');
const APIDTO = require('../dto/apiDTO');
const controlPlaneUrl = config.controlPlane.url;

const filePrefix = config.pathToContent;
const generateArray = (length) => Array.from({ length });
const baseURLDev = config.baseUrl + constants.ROUTE.VIEWS_PATH;

const loadAPIs = async (req, res) => {

    const { orgName, viewName } = req.params;
    let html;
    if (config.mode === constants.DEV_MODE) {
        const metaDataList = await loadAPIMetaDataList();
        for (const metaData of metaDataList) {
            let subscriptionPlans = [];
            subscriptionPlans.push({
                displayName: "Sample",
                policyName: "Sample",
                description: "Sample",
                billingPlan: "Sample",
                requestCount: "1000",
            });
            metaData.subscriptionPolicyDetails = subscriptionPlans;
        }
        const templateContent = {
            apiMetadata: metaDataList,
            baseUrl: baseURLDev + viewName
        }
        html = renderTemplate(filePrefix + 'pages/apis/page.hbs', filePrefix + 'layout/main.hbs', templateContent, false);
    } else {
        try {
            const orgDetails = await adminDao.getOrganization(orgName);
            const cpOrgID = orgDetails.ORGANIZATION_IDENTIFIER;
            req.cpOrgID = cpOrgID;
            const orgID = orgDetails.ORG_ID;
            const searchTerm = req.query.query;
            const tags = req.query.tags;
            let metaDataList = await loadAPIMetaDataListFromAPI(req, orgID, orgName, searchTerm, tags, viewName);
            const apiData = await loadAPIMetaDataListFromAPI(req, orgID, orgName, searchTerm, tags, viewName);
            let appList = [];
            let apiTags = [];
            apiData.forEach(api => {
                if (api.apiInfo.tags) {
                    api.apiInfo.tags.forEach(tag => {
                        if (!apiTags.includes(tag)) {
                            apiTags.push(tag);
                        }
                    });
                }
            });

            for (const metaData of metaDataList) {
                metaData.subscriptionPolicyDetails = await util.appendSubscriptionPlanDetails(orgID, metaData.subscriptionPolicies);
                if (req.user) {
                    let applications = await adminDao.getApplications(orgID, req.user.sub);
                    if (applications.length > 0) {
                        appList = await Promise.all(
                            applications.map(async (app) => {
                                const subscription = await adminDao.getAppApiSubscription(orgID, app.APP_ID, metaData.apiID);
                                return {
                                    ...new ApplicationDTO(app),
                                    subscribed: subscription.length > 0,
                                };
                            })
                        );
                    }
                }
                metaData.applications = appList;
            }
            //retrieve api list from control plane
            const allowedAPIList = await util.invokeApiRequest(req, 'GET', `${controlPlaneUrl}/apis?limit=1000`, {}, {});
            if (allowedAPIList) {
                //filter apis based on the roles
                metaDataList = util.filterAllowedAPIs(metaDataList, allowedAPIList.list);
            } else {
                console.log("Cannot retrieve allowed API list from control plane");
                metaDataList = [];
            }

            let profile = {};
            if (req.user) {
                profile = {
                    imageURL: req.user.imageURL,
                    firstName: req.user.firstName,
                    lastName: req.user.lastName,
                    email: req.user.email,
                }
            }
            const templateContent = {
                isAuthenticated: req.isAuthenticated(),
                apiMetadata: metaDataList,
                tags: apiTags,
                baseUrl: '/' + orgName + constants.ROUTE.VIEWS_PATH + viewName,
                orgID: orgID,
                profile: req.isAuthenticated() ? profile : {}
            };

<<<<<<< HEAD
            console.log("Template content for API listing:", templateContent);

            html = await renderTemplateFromAPI(templateContent, orgID, orgName, "pages/apis", viewName);
=======
            if (req.originalUrl.includes("/mcps")) {
                html = await renderTemplateFromAPI(templateContent, orgID, orgName, "pages/mcp", viewName);
            } else {
                html = await renderTemplateFromAPI(templateContent, orgID, orgName, "pages/apis", viewName);
            }
>>>>>>> db1ff36c
        } catch (error) {
            console.error(`Failed to load API listing:`, error);
            console.error(constants.ERROR_MESSAGE.API_LISTING_LOAD_ERROR, error);
            const templateContent = {
                baseUrl: '/' + orgName + constants.ROUTE.VIEWS_PATH + viewName,
            }
            if (Number(error?.statusCode) === 401) {
                console.log("User is not authorized to access the API or user session expired, hence redirecting to login page");
                console.log(templateContent)
                templateContent.errorMessage = constants.ERROR_MESSAGE.COMMON_AUTH_ERROR_MESSAGE;
                console.log(templateContent)
                html = renderTemplate('../pages/error-page/page.hbs', "./src/defaultContent/" + 'layout/main.hbs', templateContent, true);
            } else {
                templateContent.errorMessage = constants.ERROR_MESSAGE.COMMON_ERROR_MESSAGE;
                html = renderTemplate('../pages/error-page/page.hbs', "./src/defaultContent/" + 'layout/main.hbs', templateContent, true);
            }
        }
    }
    res.send(html);
}

const loadAPIContent = async (req, res) => {

    let html;
    const hbs = exphbs.create({});
    let { orgName, apiHandle, viewName } = req.params;

    if (config.mode === constants.DEV_MODE) {
        const metaData = loadAPIMetaDataFromFile(apiHandle);
        const filePath = path.join(process.cwd(), filePrefix + '../mock', apiHandle + "/" + constants.FILE_NAME.API_HBS_CONTENT_FILE_NAME);
        if (fs.existsSync(filePath)) {
            hbs.handlebars.registerPartial('api-content', fs.readFileSync(filePath, constants.CHARSET_UTF8));
        }
        let subscriptionPlans = [];
        metaData.subscriptionPolicies.forEach(policy => {
            const subscriptionPlan = {
                name: policy.policyName,
                description: "Sample description",
                tierPlan: "Sample tier"
            };
            subscriptionPlans.push(subscriptionPlan);
        });

        const templateContent = {
            devMode: true,
            providerUrl: '#subscriptionPlans',
            apiContent: await loadMarkdown(constants.FILE_NAME.API_MD_CONTENT_FILE_NAME, filePrefix + '../mock/' + req.params.apiName),
            apiMetadata: metaData,
            subscriptionPlans: subscriptionPlans,
            baseUrl: baseURLDev + viewName,
            schemaUrl: orgName + '/mock/' + apiHandle + '/apiDefinition.xml'
        }
        html = renderTemplate(filePrefix + 'pages/api-landing/page.hbs', filePrefix + 'layout/main.hbs', templateContent, false);
        res.send(html);
    } else {
        try {
            const orgDetails = await adminDao.getOrganization(orgName);
            const cpOrgID = orgDetails.ORGANIZATION_IDENTIFIER;
            req.cpOrgID = cpOrgID;
            const orgID = orgDetails.ORG_ID;
            const apiID = await apiDao.getAPIId(orgID, apiHandle);
            const metaData = await loadAPIMetaData(req, orgID, apiID);
            let apiName = metaData ? metaData.apiHandle?.split('-v')[0] : "";
            const version = metaData ? metaData.apiInfo.apiVersion : "";
            //check whether user has access to the API
            let allowedAPIList = await util.invokeApiRequest(req, 'GET', `${controlPlaneUrl}/apis?query=name:"${apiName}"+version:${version}`, {}, {});
            if (allowedAPIList.count === 0) {
                apiName = metaData.apiInfo.apiName;
                allowedAPIList = await util.invokeApiRequest(req, 'GET', `${controlPlaneUrl}/apis?query=name:"${apiName}"+version:${version}`, {}, {});

            }
            let templateContent = {
                baseUrl: '/' + orgName + constants.ROUTE.VIEWS_PATH + viewName,
                errorMessage: constants.ERROR_MESSAGE.UNAUTHORIZED_API
            }
            const apiDetail = await util.invokeApiRequest(req, 'GET', controlPlaneUrl + `/apis/${metaData.apiReferenceID}`, null, null);

            if (allowedAPIList.count === 0) {
                if (!(req.user)) {
                    console.log("User is not authorized to access the API or user session expired, hence redirecting to login page");
                    res.redirect(req.originalUrl.split("/api/")[0] + '/login');
                } else {
                    html = renderTemplate('../pages/error-page/page.hbs', "./src/defaultContent/" + 'layout/main.hbs', templateContent, true);
                    res.send(html);
                }
            }
            let subscriptionPlans = await util.appendSubscriptionPlanDetails(orgID, metaData.subscriptionPolicies);
            let providerUrl;
            if (metaData.provider === "WSO2") {
                providerUrl = '#subscriptionPlans';
            } else {
                const providerList = await adminService.getAllProviders(orgID);
                providerUrl = providerList.find(provider => provider.name === metaData.provider)?.providerURL || '#subscriptionPlans';
            }
            //check whether api content exists
            let loadDefault = false
            let apiDetails = "";
            let schemaDefinition = "";
            let apiDefinition = {};
            const markdownResponse = await apiDao.getAPIFile(constants.FILE_NAME.API_MD_CONTENT_FILE_NAME, constants.DOC_TYPES.API_LANDING, orgID, apiID);
            if (!markdownResponse) {
                let additionalAPIContentResponse = await apiDao.getAPIFile(constants.FILE_NAME.API_HBS_CONTENT_FILE_NAME, constants.DOC_TYPES.API_LANDING, orgID, apiID);
                if (!additionalAPIContentResponse) {
                    loadDefault = true;
                    if (metaData.apiInfo && metaData.apiInfo.apiType !== "GraphQL") {
                        apiDefinition = "";
                        apiDefinition = await apiDao.getAPIFile(constants.FILE_NAME.API_DEFINITION_FILE_NAME, constants.DOC_TYPES.API_DEFINITION, orgID, apiID);
                        apiDefinition = apiDefinition.API_FILE.toString(constants.CHARSET_UTF8);
                        apiDetails = await parseSwagger(JSON.parse(apiDefinition))
                        if (metaData.endPoints.productionURL === "" && metaData.endPoints.sandboxURL === "") {
                            apiDetails["serverDetails"] = "";
                        } else {
                            apiDetails["serverDetails"] = metaData.endPoints;
                        }
                    }
                    if (constants.API_TYPE.MCP === metaData.apiInfo?.apiType) {
                        try {
                            let rawSchema = await apiDao.getAPIFile(
                                constants.FILE_NAME.SCHEMA_DEFINITION_FILE_NAME,
                                constants.DOC_TYPES.SCHEMA_DEFINITION,
                                orgID,
                                apiID
                            );
                            const schemaString = rawSchema.API_FILE.toString(constants.CHARSET_UTF8);
                            schemaDefinition = JSON.parse(schemaString);
                        } catch (err) {
                            console.error("Failed to load or parse schema definition:", err);
                            throw err;
                        }
                    }
                }
            }
            let appList = [];
            if (req.user) {
                let applications = await adminDao.getApplications(orgID, req.user.sub);
                if (applications.length > 0) {
                    appList = await Promise.all(
                        applications.map(async (app) => {
                            const subscription = await adminDao.getAppApiSubscription(orgID, app.APP_ID, metaData.apiID);
                            return {
                                ...new ApplicationDTO(app),
                                subscribed: subscription.length > 0,
                            };
                        })
                    );
                }
            }
            let profile = {};
            if (req.user) {
                profile = {
                    imageURL: req.user.imageURL,
                    firstName: req.user.firstName,
                    lastName: req.user.lastName,
                    email: req.user.email,
                }
            }
            templateContent = {
                isAuthenticated: req.isAuthenticated(),
                applications: appList,
                provider: metaData.provider,
                providerUrl: providerUrl,
                apiMetadata: metaData,
                subscriptionPlans: subscriptionPlans,
                baseUrl: '/' + orgName + constants.ROUTE.VIEWS_PATH + viewName,
                schemaUrl: `${req.protocol}://${req.get('host')}${constants.ROUTE.DEVPORTAL_ASSETS_BASE_PATH}${orgID}/${constants.ROUTE.API_FILE_PATH}${apiID}${constants.API_TEMPLATE_FILE_NAME}${constants.FILE_NAME.API_DEFINITION_XML}`,
                loadDefault: loadDefault,
                resources: apiDetails,
                orgID: orgID,
                schemaDefinition: schemaDefinition,
                scopes: apiDetail.scopes,
                profile: req.isAuthenticated() ? profile : {}
            };
<<<<<<< HEAD
            html = await renderTemplateFromAPI(templateContent, orgID, orgName, "pages/api-landing", viewName);
=======
            if (metaData.apiInfo.apiType == "MCP") {
                html = await renderTemplateFromAPI(templateContent, orgID, orgName, "pages/mcp-landing", viewName);
            } else {
                html = await renderTemplateFromAPI(templateContent, orgID, orgName, "pages/api-landing", viewName);
            }
>>>>>>> db1ff36c
        } catch (error) {
            console.error(`Failed to load api content:`, error);
            const templateContent = {
                baseUrl: '/' + orgName + constants.ROUTE.VIEWS_PATH + viewName,
            }
            if (Number(error?.statusCode) === 401) {
                templateContent.errorMessage = constants.ERROR_MESSAGE.COMMON_AUTH_ERROR_MESSAGE;
                html = renderTemplate('../pages/error-page/page.hbs', "./src/defaultContent/" + 'layout/main.hbs', templateContent, true);
            } else {
                templateContent.errorMessage = constants.ERROR_MESSAGE.COMMON_ERROR_MESSAGE;
                html = renderTemplate('../pages/error-page/page.hbs', "./src/defaultContent/" + 'layout/main.hbs', templateContent, true);
            }
            res.send(html);
        }
        res.send(html);
    }
}

const loadAPIDefinition = async (orgName, viewName, apiHandle) => {

    let metaData, templateContent = {};
    if (config.mode === constants.DEV_MODE) {
        metaData = loadAPIMetaDataFromFile(apiHandle);
        let apiDefinition = path.join(process.cwd(), filePrefix + '../mock', apiHandle + '/apiDefinition.json');
        if (fs.existsSync(apiDefinition)) {
            apiDefinition = await fs.readFileSync(apiDefinition, constants.CHARSET_UTF8);
        }
        templateContent.apiType = metaData.apiInfo.apiType;
        templateContent.swagger = JSON.parse(apiDefinition);
    } else {
        const orgID = await adminDao.getOrgId(orgName);
        const apiID = await apiDao.getAPIId(orgID, apiHandle);
        metaData = await apiMetadataService.getMetadataFromDB(orgID, apiID, viewName);
        const data = metaData ? JSON.stringify(metaData) : {};
        metaData = JSON.parse(data);
        let apiDefinition = await apiDao.getAPIFile(constants.FILE_NAME.API_DEFINITION_FILE_NAME, constants.DOC_TYPES.API_DEFINITION, orgID, apiID);
        apiDefinition = apiDefinition.API_FILE.toString(constants.CHARSET_UTF8);
        templateContent.apiType = metaData.apiInfo.apiType;
        templateContent.swagger = apiDefinition;
        templateContent.metaData = metaData;
    }
    return templateContent;
}

const loadDocsPage = async (req, res) => {

    const { orgName, apiHandle, viewName, docType } = req.params;
    let html = "";
    if (config.mode === constants.DEV_MODE) {
        const apiMetadata = await loadAPIMetaDataFromFile(apiHandle);
        const docNames = apiMetadata.docTypes;
        const templateContent = {
            apiMD: await loadMarkdown("api-doc.md", filePrefix + '../mock/' + apiHandle + "/" + docType),
            baseUrl: constants.BASE_URL + config.port + "/views/" + viewName + "/api/" + apiHandle,
            docTypes: docNames
        }
        html = renderTemplate(filePrefix + 'pages/docs/page.hbs', filePrefix + 'layout/main.hbs', templateContent, false);
    } else {
        try {
            const orgID = await adminDao.getOrgId(orgName);
            const apiID = await apiDao.getAPIId(orgID, apiHandle);
            const viewName = req.params.viewName;
            const docNames = await apiMetadataService.getAPIDocTypes(orgID, apiID)
            let profile = {};
            if (req.user) {
                profile = {
                    imageURL: req.user.imageURL,
                    firstName: req.user.firstName,
                    lastName: req.user.lastName,
                    email: req.user.email,
                }
            }

            const templateContent = {
                baseUrl: '/' + orgName + '/views/' + viewName + "/api/" + apiHandle,
                docTypes: docNames,
                profile: req.isAuthenticated() ? profile : {}
            };
            html = await renderTemplateFromAPI(templateContent, orgID, orgName, "pages/docs", viewName);
        } catch (error) {
            const templateContent = {
                baseUrl: '/' + orgName + constants.ROUTE.VIEWS_PATH + viewName,
                errorMessage: constants.ERROR_MESSAGE.COMMON_ERROR_MESSAGE,
            }
            console.error(`Failed to load api docs:`, error);
            html = renderTemplate('../pages/error-page/page.hbs', "./src/defaultContent/" + 'layout/main.hbs', templateContent, true);
        }
    }
    res.send(html);
}

const loadDocument = async (req, res) => {
    try {
        const { orgName, apiHandle, viewName, docType, docName } = req.params;
        const hbs = exphbs.create({});
        let templateContent = {
            "isAPIDefinition": false
        };
        const orgDetails = await adminDao.getOrganization(orgName);
        const cpOrgID = orgDetails.ORGANIZATION_IDENTIFIER;
        req.cpOrgID = cpOrgID;
        const definitionResponse = await loadAPIDefinition(orgName, viewName, apiHandle);
        templateContent.apiType = definitionResponse.apiType;
        let apiMetadata = definitionResponse.metaData;
        let apiName = apiMetadata ? apiMetadata.apiHandle?.split('-v')[0] : "";
        const version = apiMetadata ? apiMetadata.apiInfo.apiVersion : "";
        //check whether user has access to the API

        let allowedAPIList = await util.invokeApiRequest(req, 'GET', `${controlPlaneUrl}/apis?query=name:"${apiName}"+version:${version}`, {}, {});
        if (allowedAPIList.count == 0) {
            apiName = apiMetadata.apiInfo.apiName;
            allowedAPIList = await util.invokeApiRequest(req, 'GET', `${controlPlaneUrl}/apis?query=name:"${apiName}"+version:${version}`, {}, {});
        }
        if (allowedAPIList.count === 0) {
            templateContent = {
                errorMessage: constants.ERROR_MESSAGE.UNAUTHORIZED_API
            }
            html = renderTemplate('../pages/error-page/page.hbs', "./src/defaultContent/" + 'layout/main.hbs', templateContent, true);
            res.send(html);
        }
        //load API definition
        if (req.originalUrl.includes(constants.FILE_NAME.API_SPECIFICATION_PATH)) {


            let modifiedSwagger = replaceEndpointParams(JSON.parse(definitionResponse.swagger), apiMetadata.endPoints.productionURL, apiMetadata.endPoints.sandboxURL);
            const response = await util.invokeApiRequest(req, 'GET', controlPlaneUrl + `/apis/${apiMetadata.apiReferenceID}`, null, null);
            if (response.securityScheme.includes("api_key")) {
                modifiedSwagger.components.securitySchemes.ApiKeyAuth = { "type": "apiKey", "name": `${response.apiKeyHeader}`, "in": "header" };
                for (let path in modifiedSwagger.paths) {
                    for (let method in modifiedSwagger.paths[path]) {
                        if (modifiedSwagger.paths[path].hasOwnProperty(method)) {
                            modifiedSwagger.paths[path][method].security[0].ApiKeyAuth = [];
                        }
                    }
                }
            }
            templateContent.swagger = JSON.stringify(modifiedSwagger);
            templateContent.isAPIDefinition = true;
        }
        if (config.mode === constants.DEV_MODE) {
            const apiMetadata = await loadAPIMetaDataFromFile(apiHandle);
            const docNames = apiMetadata.docTypes;
            let apiMD = "";
            if (docType !== undefined && docName !== undefined) {
                const filePath = path.join(process.cwd(), filePrefix + '../mock', apiHandle + "/" + docType + "/" + docName);
                if (fs.existsSync(filePath) && (filePath.endsWith('.hbs') || filePath.endsWith('.html'))) {
                    hbs.handlebars.registerPartial(constants.FILE_NAME.API_DOC_PARTIAL_NAME, fs.readFileSync(filePath, constants.CHARSET_UTF8));
                }
                apiMD = await loadMarkdown(docName, filePrefix + '../mock/' + apiHandle + "/" + docType);
            }
            templateContent.baseUrl = constants.BASE_URL + config.port + "/views/" + viewName + "/api/" + apiHandle;
            templateContent.docTypes = docNames;
            templateContent.apiMD = apiMD;
            html = renderTemplate(filePrefix + 'pages/docs/page.hbs', filePrefix + 'layout/main.hbs', templateContent, false);
        } else {
            try {
                const orgID = await adminDao.getOrgId(orgName);
                const apiID = await apiDao.getAPIId(orgID, apiHandle);
                const viewName = req.params.viewName;
<<<<<<< HEAD
                const docNames = await apiMetadataService.getAPIDocTypes(orgID, apiID)
                templateContent.baseUrl = '/' + orgName + constants.ROUTE.VIEWS_PATH + viewName;
=======
                const docNames = await apiMetadataService.getAPIDocTypes(orgID, apiID);
                const apiMetadata = await apiDao.getAPIMetadata(orgID, apiID);
                let apiType = apiMetadata[0].dataValues.API_TYPE;
                if (apiType === constants.API_TYPE.MCP) {
                    templateContent.baseUrl = '/' + orgName + '/views/' + viewName + "/mcp/" + apiHandle;
                } else {
                    templateContent.baseUrl = '/' + orgName + '/views/' + viewName + "/api/" + apiHandle;
                }
>>>>>>> db1ff36c
                templateContent.docTypes = docNames;
                let profile = {};
                if (req.user) {
                    profile = {
                        imageURL: req.user.imageURL,
                        firstName: req.user.firstName,
                        lastName: req.user.lastName,
                        email: req.user.email,
                    }
                }
                templateContent.profile = req.isAuthenticated() ? profile : {};
                html = await renderTemplateFromAPI(templateContent, orgID, orgName, "pages/docs", viewName);
            } catch (error) {
                const templateContent = {
                    baseUrl: '/' + orgName + constants.ROUTE.VIEWS_PATH + viewName,
                    errorMessage: constants.ERROR_MESSAGE.COMMON_ERROR_MESSAGE,
                }
                console.error(`Failed to load api content :`, error);
                html = renderTemplate('../pages/error-page/page.hbs', "./src/defaultContent/" + 'layout/main.hbs', templateContent, true);
            }
        }
        res.send(html);
    } catch (error) {
        const templateContent = {
            baseUrl: '/' + orgName + constants.ROUTE.VIEWS_PATH + viewName,
        }
        if (Number(error?.statusCode) === 401) {
            templateContent.errorMessage = constants.ERROR_MESSAGE.COMMON_AUTH_ERROR_MESSAGE;
            html = renderTemplate('../pages/error-page/page.hbs', "./src/defaultContent/" + 'layout/main.hbs', templateContent, true);
        } else {
            templateContent.errorMessage = constants.ERROR_MESSAGE.COMMON_ERROR_MESSAGE;
            html = renderTemplate('../pages/error-page/page.hbs', "./src/defaultContent/" + 'layout/main.hbs', templateContent, true);
        }
        res.send(html);
    }
}

async function loadAPIMetaDataList() {

    const mockAPIMetaDataPath = path.join(process.cwd(), filePrefix + '../mock', 'apiMetadata.json');
    let mockAPIMetaData = JSON.parse(fs.readFileSync(mockAPIMetaDataPath, 'utf-8'));
    mockAPIMetaData.forEach(element => {
        const randomNumber = Math.floor(Math.random() * 3) + 3;
        element.apiInfo.ratings = generateArray(randomNumber);
        element.apiInfo.ratingsNoFill = generateArray(5 - randomNumber);
    });
    return mockAPIMetaData;
}

async function loadAPIMetaDataListFromAPI(req, orgID, orgName, searchTerm, tags, viewName) {

    let groups = "";
    let groupList = [];
    if (req.user && req.user[constants.ROLES.GROUP_CLAIM]) {
        groups = req.user[constants.ROLES.GROUP_CLAIM];
    }
    if (groups !== "") {
        groupList = groups.split(" ");
    }
    let metaData = await apiMetadataService.getMetadataListFromDB(orgID, groupList, searchTerm, tags, null, null, viewName);
    metaData.forEach(element => {
        const randomNumber = Math.floor(Math.random() * 3) + 3;
        element.apiInfo.ratings = generateArray(randomNumber);
        element.apiInfo.ratingsNoFill = generateArray(5 - randomNumber);
    });
    util.appendAPIImageURL(metaData, req, orgID);

    let data = JSON.stringify(metaData);
    return JSON.parse(data);
}

async function loadAPIMetaData(req, orgID, apiID, viewName) {

    let metaData = {};
    metaData = await apiMetadataService.getMetadataFromDB(orgID, apiID, viewName);
    if (metaData !== "") {
        const data = metaData ? JSON.stringify(metaData) : {};
        metaData = JSON.parse(data);
        //replace image urls
        let images = metaData.apiInfo.apiImageMetadata;
        for (const key in images) {
            let apiImageUrl = `${constants.ROUTE.DEVPORTAL_ASSETS_BASE_PATH}${orgID}${constants.ROUTE.API_FILE_PATH}${apiID}${constants.API_TEMPLATE_FILE_NAME}`;
            const modifiedApiImageURL = apiImageUrl + images[key];
            images[key] = modifiedApiImageURL;
        }
    }
    return metaData;
}

function loadAPIMetaDataFromFile(apiName) {

    const mockAPIDataPath = path.join(process.cwd(), filePrefix + '../mock', apiName + '/apiMetadata.json');
    return JSON.parse(fs.readFileSync(mockAPIDataPath, constants.CHARSET_UTF8));
}

async function parseSwagger(api) {
    try {
        // Extract general API info
        const title = api.info?.title || "No title";
        const apiDescription = api.info?.description || "No description available";
        //const servers = api.servers || [];

        // Extract endpoints
        const endpoints = Object.entries(api.paths || {}).map(([path, methods]) => ({
            path,
            methods: Object.keys(methods).map(method => ({
                method: method.toUpperCase(),
                summary: methods[method]?.summary || "No summary",
                description: methods[method]?.description || "No description",
            })),
        }));
        return { title, description: apiDescription, endpoints };
    } catch (error) {
        console.error("Error parsing OpenAPI:", error);
    }
}

function replaceEndpointParams(apiDefinition, prodEndpoint, sandboxEndpoint) {

    if (apiDefinition?.swagger?.startsWith('2.')) {
        if (prodEndpoint.trim().length !== 0) {
            apiDefinition.host = prodEndpoint.replace(/https?:\/\//, '');
            apiDefinition.schemes = [prodEndpoint.startsWith('https') ? 'https' : 'http'];
        }
    }
    let servers = [];
    if (prodEndpoint.trim().length !== 0) {
        servers.push({
            url: prodEndpoint
        });
    }
    if (sandboxEndpoint.trim().length !== 0) {
        servers.push({
            url: sandboxEndpoint
        });
    }
    apiDefinition.servers = servers;
    return apiDefinition;
}

module.exports = {
    loadAPIs,
    loadAPIContent,
    loadDocsPage,
    loadDocument,
};<|MERGE_RESOLUTION|>--- conflicted
+++ resolved
@@ -126,17 +126,7 @@
                 profile: req.isAuthenticated() ? profile : {}
             };
 
-<<<<<<< HEAD
-            console.log("Template content for API listing:", templateContent);
-
             html = await renderTemplateFromAPI(templateContent, orgID, orgName, "pages/apis", viewName);
-=======
-            if (req.originalUrl.includes("/mcps")) {
-                html = await renderTemplateFromAPI(templateContent, orgID, orgName, "pages/mcp", viewName);
-            } else {
-                html = await renderTemplateFromAPI(templateContent, orgID, orgName, "pages/apis", viewName);
-            }
->>>>>>> db1ff36c
         } catch (error) {
             console.error(`Failed to load API listing:`, error);
             console.error(constants.ERROR_MESSAGE.API_LISTING_LOAD_ERROR, error);
@@ -309,15 +299,11 @@
                 scopes: apiDetail.scopes,
                 profile: req.isAuthenticated() ? profile : {}
             };
-<<<<<<< HEAD
-            html = await renderTemplateFromAPI(templateContent, orgID, orgName, "pages/api-landing", viewName);
-=======
             if (metaData.apiInfo.apiType == "MCP") {
                 html = await renderTemplateFromAPI(templateContent, orgID, orgName, "pages/mcp-landing", viewName);
             } else {
                 html = await renderTemplateFromAPI(templateContent, orgID, orgName, "pages/api-landing", viewName);
             }
->>>>>>> db1ff36c
         } catch (error) {
             console.error(`Failed to load api content:`, error);
             const templateContent = {
@@ -477,10 +463,6 @@
                 const orgID = await adminDao.getOrgId(orgName);
                 const apiID = await apiDao.getAPIId(orgID, apiHandle);
                 const viewName = req.params.viewName;
-<<<<<<< HEAD
-                const docNames = await apiMetadataService.getAPIDocTypes(orgID, apiID)
-                templateContent.baseUrl = '/' + orgName + constants.ROUTE.VIEWS_PATH + viewName;
-=======
                 const docNames = await apiMetadataService.getAPIDocTypes(orgID, apiID);
                 const apiMetadata = await apiDao.getAPIMetadata(orgID, apiID);
                 let apiType = apiMetadata[0].dataValues.API_TYPE;
@@ -489,7 +471,6 @@
                 } else {
                     templateContent.baseUrl = '/' + orgName + '/views/' + viewName + "/api/" + apiHandle;
                 }
->>>>>>> db1ff36c
                 templateContent.docTypes = docNames;
                 let profile = {};
                 if (req.user) {
