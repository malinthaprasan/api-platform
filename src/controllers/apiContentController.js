--- conflicted
+++ resolved
@@ -169,17 +169,10 @@
         element.apiInfo.ratingsNoFill = generateArray(5 - randomNumber);
         const images = element.apiInfo.apiImageMetadata;
         let apiImageUrl = '';
-<<<<<<< HEAD
-        for (var key in images) {
-            apiImageUrl = `${req.protocol}://${req.get('host')}${constants.ROUTE.DEVPORTAL_ASSETS_BASE_PATH}${orgID}${constants.ROUTE.API_FILE_PATH}${element.apiID}${constants.API_TEMPLATE_FILE_NAME}`
-            const modifiedApiImageURL = apiImageUrl + images[key]
-            element.apiInfo.apiImageMetadata[key] = modifiedApiImageURL
-=======
         for (const key in images) {
             apiImageUrl = `${req.protocol}://${req.get('host')}${constants.ROUTE.DEVPORTAL_ASSETS_BASE_PATH}${orgID}${constants.ROUTE.API_FILE_PATH}${element.apiID}${constants.API_TEMPLATE_FILE_NAME}`;
             const modifiedApiImageURL = apiImageUrl + images[key];
             element.apiInfo.apiImageMetadata[key] = modifiedApiImageURL;
->>>>>>> e23c084c
         }
     });
     let data = JSON.stringify(metaData);
