--- conflicted
+++ resolved
@@ -269,38 +269,12 @@
                 let additionalAPIContentResponse = await apiDao.getAPIFile(constants.FILE_NAME.API_HBS_CONTENT_FILE_NAME, constants.DOC_TYPES.API_LANDING, orgID, apiID);
                 if (!additionalAPIContentResponse) {
                     loadDefault = true;
-<<<<<<< HEAD
                     if (
                       metaData.apiInfo &&
                       metaData.apiInfo.apiType !== "GraphQL" &&
                       metaData.apiInfo.apiType !== "AsyncAPI" &&
                       metaData.apiInfo.apiType !== "WS"
                     ) {
-                      apiDefinition = "";
-                      apiDefinition = await apiDao.getAPIFile(
-                        constants.FILE_NAME.API_DEFINITION_FILE_NAME,
-                        constants.DOC_TYPES.API_DEFINITION,
-                        orgID,
-                        apiID
-                      );
-                      apiDefinition = apiDefinition.API_FILE.toString(
-                        constants.CHARSET_UTF8
-                      );
-                      apiDetails = await parseSwagger(
-                        JSON.parse(apiDefinition)
-                      );
-                      if (
-                        metaData.endPoints.productionURL === "" &&
-                        metaData.endPoints.sandboxURL === ""
-                      ) {
-                        apiDetails["serverDetails"] = "";
-                      } else {
-                        apiDetails["serverDetails"] = metaData.endPoints;
-                      }
-                    }
-                    if (metaData.apiInfo.apiType === "AsyncAPI" || metaData.apiInfo.apiType === "WS") {
-=======
-                    if (metaData.apiInfo && metaData.apiInfo.apiType !== "GraphQL" && metaData.apiInfo.apiType !== constants.API_TYPE.ASYNCAPI) {
                         apiDefinition = "";
                         apiDefinition = await apiDao.getAPIFile(constants.FILE_NAME.API_DEFINITION_FILE_NAME, constants.DOC_TYPES.API_DEFINITION, orgID, apiID);
                         apiDefinition = apiDefinition.API_FILE.toString(constants.CHARSET_UTF8);
@@ -311,8 +285,7 @@
                             apiDetails["serverDetails"] = metaData.endPoints;
                         }
                     }
-                    if (metaData.apiInfo.apiType === constants.API_TYPE.ASYNCAPI) {
->>>>>>> 77df5835
+                    if (metaData.apiInfo.apiType === "AsyncAPI" || metaData.apiInfo.apiType === "WS") {
                         apiDefinition = "";
                         apiDefinition = await apiDao.getAPIFile(constants.FILE_NAME.API_DEFINITION_FILE_NAME, constants.DOC_TYPES.API_DEFINITION, orgID, apiID);
                         apiDefinition = apiDefinition.API_FILE.toString(constants.CHARSET_UTF8);
