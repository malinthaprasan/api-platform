/*
 * Copyright (c) 2024, WSO2 Inc. (http://www.wso2.org) All Rights Reserved.
 *
 * WSO2 Inc. licenses this file to you under the Apache License,
 * Version 2.0 (the "License"); you may not use this file except
 * in compliance with the License.
 * You may obtain a copy of the License at
 *
 * http://www.apache.org/licenses/LICENSE-2.0
 *
 * Unless required by applicable law or agreed to in writing,
 * software distributed under the License is distributed on an
 * "AS IS" BASIS, WITHOUT WARRANTIES OR CONDITIONS OF ANY
 * KIND, either express or implied. See the License for the
 * specific language governing permissions and limitations
 * under the License.
 */
/* eslint-disable no-undef */
const { renderTemplate, renderTemplateFromAPI, renderGivenTemplate, loadLayoutFromAPI, loadMarkdown } = require('../utils/util');
const config = require(process.cwd() + '/config.json');
const fs = require('fs');
const path = require('path');
const exphbs = require('express-handlebars');
const util = require('../utils/util');
const constants = require('../utils/constants');
const adminDao = require('../dao/admin');
const apiDao = require('../dao/apiMetadata');
const apiMetadataService = require('../services/apiMetadataService');
const adminService = require('../services/adminService');
const subscriptionPolicyDTO = require('../dto/subscriptionPolicy');
const { CustomError } = require('../utils/errors/customErrors');


const filePrefix = config.pathToContent;
const generateArray = (length) => Array.from({ length });
const baseURLDev = constants.BASE_URL + config.port  + constants.ROUTE.VIEWS_PATH;

const loadAPIs = async (req, res) => {

    const { orgName, viewName } = req.params;
    let html;
    if (config.mode === constants.DEV_MODE) {
        const templateContent = {
            apiMetadata: await loadAPIMetaDataList(),
            baseUrl: baseURLDev + viewName
        }
        html = renderTemplate(filePrefix + 'pages/apis/page.hbs', filePrefix + 'layout/main.hbs', templateContent, false);
    } else {
        try {
            const orgID = await adminDao.getOrgId(orgName);
            const searchTerm = req.query.query;
            const tags = req.query.tags;
            const metaData = await loadAPIMetaDataListFromAPI(req, orgID, orgName, searchTerm, tags, viewName);
            const apiData = await loadAPIMetaDataListFromAPI(req, orgID, orgName, searchTerm, tags, viewName);
            let apiTags = [];
            apiData.forEach(api => {
                if (api.apiInfo.tags) {
                    api.apiInfo.tags.forEach(tag => {
                        if (!apiTags.includes(tag)) {
                            apiTags.push(tag);
                        }
                    });
                }
            });
            const templateContent = {
                apiMetadata: metaData,
                tags: apiTags,
                baseUrl: '/' + orgName + + constants.ROUTE.VIEWS_PATH + viewName
            };
            html = await renderTemplateFromAPI(templateContent, orgID, orgName, "pages/apis", viewName);
        } catch (error) {
            console.error(constants.ERROR_MESSAGE.API_LISTING_LOAD_ERROR, error);
            html = constants.ERROR_MESSAGE.API_LISTING_LOAD_ERROR;

        }
    }
    res.send(html);
}

const loadAPIContent = async (req, res) => {

    let html;
    const hbs = exphbs.create({});
<<<<<<< HEAD
    let { orgName, apiHandle } = req.params;
=======
    let { orgName, apiName, viewName } = req.params;
    apiName = decodeURIComponent(apiName);
>>>>>>> e4807abe

    if (config.mode === constants.DEV_MODE) {
        const metaData = loadAPIMetaDataFromFile(apiHandle);
        const filePath = path.join(process.cwd(), filePrefix + '../mock', apiHandle + "/" + constants.FILE_NAME.API_HBS_CONTENT_FILE_NAME);
        if (fs.existsSync(filePath)) {
            hbs.handlebars.registerPartial('api-content', fs.readFileSync(filePath, constants.CHARSET_UTF8));
        }
        let subscriptionPlans = [];
        metaData.subscriptionPolicies.forEach(policy => {
            const subscriptionPlan = {
                name: policy.policyName,
                description: "Sample description",
                tierPlan: "Sample tier"
            };
            subscriptionPlans.push(subscriptionPlan);
        });

        const templateContent = {
            devMode: true,
            providerUrl: '#subscriptionPlans',
            apiContent: await loadMarkdown(constants.FILE_NAME.API_MD_CONTENT_FILE_NAME, filePrefix + '../mock/' + req.params.apiName),
            apiMetadata: metaData,
            subscriptionPlans: subscriptionPlans,
            baseUrl: baseURLDev + viewName,
            schemaUrl: orgName + '/mock/' + apiName + '/apiDefinition.xml'
        }
        html = renderTemplate(filePrefix + 'pages/api-landing/page.hbs', filePrefix + 'layout/main.hbs', templateContent, false);
        res.send(html);
    } else {
        try {
            const orgID = await adminDao.getOrgId(orgName);
<<<<<<< HEAD
            const apiID = await apiDao.getAPIId(orgID, apiHandle);
            const viewName = req.params.viewName;
=======
            const apiID = await apiDao.getAPIId(orgID, apiName);
>>>>>>> e4807abe
            const metaData = await loadAPIMetaData(req, orgID, apiID);
            let subscriptionPlans = [];

            //load subscription plans for authenticated users
            for (const policy of metaData.subscriptionPolicies) {
                const subscriptionPlan = await loadSubscriptionPlan(orgID, policy.policyName);
                subscriptionPlans.push({
                    displayName: subscriptionPlan.displayName,
                    policyName: subscriptionPlan.policyName,
                    description: subscriptionPlan.description,
                    billingPlan: subscriptionPlan.billingPlan,
                });

            }

            let providerUrl;
            if (metaData.provider === "WSO2") {
                providerUrl = '#subscriptionPlans';
            } else {
                const providerList = await adminService.getAllProviders(orgID);
                providerUrl = providerList.find(provider => provider.name === metaData.provider)?.providerURL || '#subscriptionPlans';
            }

            const templateContent = {
                provider: metaData.provider,
                providerUrl: providerUrl,
                apiMetadata: metaData,
                subscriptionPlans: subscriptionPlans,
                baseUrl: '/' + orgName + + constants.ROUTE.VIEWS_PATH + viewName,
                schemaUrl: `${req.protocol}://${req.get('host')}${constants.ROUTE.DEVPORTAL_ASSETS_BASE_PATH}${orgID}/${constants.ROUTE.API_FILE_PATH}${apiID}${constants.API_TEMPLATE_FILE_NAME}${constants.FILE_NAME.API_DEFINITION_XML}`
            };
            html = await renderTemplateFromAPI(templateContent, orgID, orgName, "pages/api-landing", viewName);
            res.send(html);
        } catch (error) {
            console.error(`Failed to load api content: ,${error}`);
            html = "An error occurred while loading the API content.";
        }
    }
}

const loadSubscriptionPlan = async (orgID, policyName) => {

    try {
        const policyData = await apiDao.getSubscriptionPolicyByName(orgID, policyName);
        if (policyData) {
            return new subscriptionPolicyDTO(policyData);
        } else {
            throw new CustomError(404, constants.ERROR_CODE[404], constants.ERROR_MESSAGE.SUBSCRIPTION_POLICY_NOT_FOUND);
        }
    } catch (error) {
        console.error("Error occurred while loading subscription plans", error);
        util.handleError(res, error);
    }
}

const loadTryOutPage = async (req, res) => {

    const { orgName, apiHandle, viewName } = req.params;
    let html = "";
    if (config.mode === constants.DEV_MODE) {
        const metaData = loadAPIMetaDataFromFile(apiHandle);
        let apiDefinition = path.join(process.cwd(), filePrefix + '../mock', apiHandle + '/apiDefinition.json');
        if (fs.existsSync(apiDefinition)) {
            apiDefinition = await fs.readFileSync(apiDefinition, constants.CHARSET_UTF8);
        }
        const templateContent = {
            apiMetadata: metaData,
            baseUrl: baseURLDev + viewName,
            apiType: metaData.apiInfo.apiType,
            swagger: apiDefinition
        }
        html = renderTemplate('../pages/tryout/page.hbs', filePrefix + 'layout/main.hbs', templateContent, true);
    } else {
        try {
            const orgID = await adminDao.getOrgId(orgName);
            const apiID = await apiDao.getAPIId(orgID, apiHandle);
            const metaData = await loadAPIMetaData(req, orgID, apiID);
            let apiDefinition;
            if (metaData.apiInfo.apiType !== "GraphQL") {
                apiDefinition = "";
                apiDefinition = await apiDao.getAPIFile(constants.FILE_NAME.API_DEFINITION_FILE_NAME, orgID, apiID);
                apiDefinition = apiDefinition.API_FILE.toString(constants.CHARSET_UTF8);
            }
            const templateContent = {
                apiMetadata: metaData,
                baseUrl: '/' + orgName + + constants.ROUTE.VIEWS_PATH + viewName,
                apiType: metaData.apiInfo.apiType,
                swagger: apiDefinition
            };
            const completeTemplatePath = path.join(require.main.filename, '..', 'pages', 'tryout', 'page.hbs');
            const templateResponse = fs.readFileSync(completeTemplatePath, constants.CHARSET_UTF8);
            const layoutResponse = await loadLayoutFromAPI(orgID, viewName);
            html = await renderGivenTemplate(templateResponse, layoutResponse, templateContent);
        } catch (error) {
            console.error(`Failed to load api tryout :`, error);
        }
    }
    res.send(html);
}

async function loadAPIMetaDataList() {

    const mockAPIMetaDataPath = path.join(process.cwd(), filePrefix + '../mock', 'apiMetadata.json');
    let mockAPIMetaData = JSON.parse(fs.readFileSync(mockAPIMetaDataPath, 'utf-8'));
    mockAPIMetaData.forEach(element => {
        const randomNumber = Math.floor(Math.random() * 3) + 3;
        element.apiInfo.ratings = generateArray(randomNumber);
        element.apiInfo.ratingsNoFill = generateArray(5 - randomNumber);
    });
    return mockAPIMetaData;
}

async function loadAPIMetaDataListFromAPI(req, orgID, orgName, searchTerm, tags, viewName) {

    let groups = "";
    let groupList = [];
    if (req.user && req.user[constants.ROLES.GROUP_CLAIM]) {
        groups = req.user[constants.ROLES.GROUP_CLAIM];
    }
    if (groups !== "") {
        groupList = groups.split(" ");
    }
    let metaData = await apiMetadataService.getMetadataListFromDB(orgID, groupList, searchTerm, tags, null, null, viewName);
    metaData.forEach(element => {
        const randomNumber = Math.floor(Math.random() * 3) + 3;
        element.apiInfo.ratings = generateArray(randomNumber);
        element.apiInfo.ratingsNoFill = generateArray(5 - randomNumber);
        const images = element.apiInfo.apiImageMetadata;
        let apiImageUrl = '';
        for (const key in images) {
            apiImageUrl = `${req.protocol}://${req.get('host')}${constants.ROUTE.DEVPORTAL_ASSETS_BASE_PATH}${orgID}${constants.ROUTE.API_FILE_PATH}${element.apiID}${constants.API_TEMPLATE_FILE_NAME}`;
            const modifiedApiImageURL = apiImageUrl + images[key];
            element.apiInfo.apiImageMetadata[key] = modifiedApiImageURL;
        }
    });
    let data = JSON.stringify(metaData);
    return JSON.parse(data);
}

async function loadAPIMetaData(req, orgID, apiID, viewName) {

    let metaData = {};
    metaData = await apiMetadataService.getMetadataFromDB(orgID, apiID, viewName);
    const data = metaData ? JSON.stringify(metaData) : {};
    metaData = JSON.parse(data);
    //replace image urls
    let images = metaData.apiInfo.apiImageMetadata;
    for (const key in images) {
        let apiImageUrl = `${req.protocol}://${req.get('host')}${constants.ROUTE.DEVPORTAL_ASSETS_BASE_PATH}${orgID}${constants.ROUTE.API_FILE_PATH}${apiID}${constants.API_TEMPLATE_FILE_NAME}`
        const modifiedApiImageURL = apiImageUrl + images[key]
        images[key] = modifiedApiImageURL;
    }
    return metaData;
}

function loadAPIMetaDataFromFile(apiName) {

    const mockAPIDataPath = path.join(process.cwd(), filePrefix + '../mock', apiName + '/apiMetadata.json');
    return JSON.parse(fs.readFileSync(mockAPIDataPath, constants.CHARSET_UTF8));
}

module.exports = {
    loadAPIs,
    loadAPIContent,
    loadTryOutPage,
};<|MERGE_RESOLUTION|>--- conflicted
+++ resolved
@@ -81,12 +81,7 @@
 
     let html;
     const hbs = exphbs.create({});
-<<<<<<< HEAD
-    let { orgName, apiHandle } = req.params;
-=======
-    let { orgName, apiName, viewName } = req.params;
-    apiName = decodeURIComponent(apiName);
->>>>>>> e4807abe
+    let { orgName, apiHandle, viewName } = req.params;
 
     if (config.mode === constants.DEV_MODE) {
         const metaData = loadAPIMetaDataFromFile(apiHandle);
@@ -118,12 +113,7 @@
     } else {
         try {
             const orgID = await adminDao.getOrgId(orgName);
-<<<<<<< HEAD
             const apiID = await apiDao.getAPIId(orgID, apiHandle);
-            const viewName = req.params.viewName;
-=======
-            const apiID = await apiDao.getAPIId(orgID, apiName);
->>>>>>> e4807abe
             const metaData = await loadAPIMetaData(req, orgID, apiID);
             let subscriptionPlans = [];
 
