/*
 * Copyright (c) 2024, WSO2 Inc. (http://www.wso2.org) All Rights Reserved.
 *
 * WSO2 Inc. licenses this file to you under the Apache License,
 * Version 2.0 (the "License"); you may not use this file except
 * in compliance with the License.
 * You may obtain a copy of the License at
 *
 * http://www.apache.org/licenses/LICENSE-2.0
 *
 * Unless required by applicable law or agreed to in writing,
 * software distributed under the License is distributed on an
 * "AS IS" BASIS, WITHOUT WARRANTIES OR CONDITIONS OF ANY
 * KIND, either express or implied. See the License for the
 * specific language governing permissions and limitations
 * under the License.
 */
/* eslint-disable no-undef */
const path = require('path');
const fs = require('fs');
const { renderGivenTemplate, loadLayoutFromAPI} = require('../utils/util');
const config = require(process.cwd() + '/config.json');
const constants = require('../utils/constants');
const adminDao = require('../dao/admin');
const apiDao = require('../dao/apiMetadata');
const apiMetadataService = require('../services/apiMetadataService');
const adminService = require('../services/adminService');
const util = require('../utils/util');
<<<<<<< HEAD
const controlPlaneUrl = config.controlPlane.url;
const APIDTO = require('../dto/apiDTO');
=======
>>>>>>> e3dc4449

let controlPlaneUrl = "";
const loadMyAPIs = async (req, res) => {
    const orgName = req.params.orgName;
    const orgId = await adminDao.getOrgId(orgName);
    const viewName = req.params.viewName;

    const provider = await adminService.getProvidetByName(orgId, "WSO2");
    controlPlaneUrl = provider.providerURL;
    let groups = "";
    let groupList = [];
    if (req.user && req.user[constants.ROLES.GROUP_CLAIM]) {
        groups = req.user[constants.ROLES.GROUP_CLAIM];
    }
    if (groups !== "") {
        groupList = groups.split(" ");
    }

    try {
        const completeTemplatePath = path.join(require.main.filename, '..', 'pages', 'myAPIs', 'page.hbs');
        const templateResponse = fs.readFileSync(completeTemplatePath, constants.CHARSET_UTF8);
        const layoutResponse = await loadLayoutFromAPI(orgId, viewName);
        let metaData = await apiMetadataService.getMetadataListFromDB(orgId, groupList);
        const apiRefIds = new Set(metaData.map(api => api.apiReferenceID));

        let subscriptions = [];
        let applications = [];
        let subscribedApps = [];

        for (const apiRefId of apiRefIds) {
            const subs = await loadSubscriptions(req, apiRefId);

            if (subs) {
                for (const sub of subs.list) {
                    subscriptions.push({
                        id: sub.subscriptionId,
                        apiName: sub.apiInfo.name,
                        applicationName: sub.applicationInfo.name,
                        applicationId: sub.applicationInfo.applicationId,
                        throttlingTier: sub.throttlingPolicy,
                        appStatus: sub.status,
                    });

                }
            }
        }

        // Load modal content with subscribed applications and applications that are not subscribed
        let apiName = req.query.apiName;
        if (apiName) {
            const apps = await loadApplications(req);
            const condition = {
                API_NAME: apiName,
                API_VERSION: req.query.apiVersion,
            };
            const metaData = await apiDao.getAPIMetadataByCondition(condition);
            const apiId = new APIDTO(metaData[0]).apiReferenceID;
            const apiSubs = await loadSubscriptions(req, apiId.replace(/[^a-zA-Z0-9\s-]/g, ''));
            if (Array.isArray(apiSubs.list)) {
                const subAppIds = new Set(apiSubs.list.map(sub => sub.applicationInfo.applicationId));

                for (const app of apps.list) {
                    if (!subAppIds.has(app.applicationId)) {
                        applications.push({
                            name: app.name,
                            id: app.applicationId,
                        });
                    } else {
                        subscribedApps.push({
                            name: app.name,
                            id: app.applicationId,
                            subscribed: true,
                        });
                    }
                }
            }
        }
        const templateContent = {
            subscriptions: subscriptions,
            applications: applications,
            subscribedApps: subscribedApps,
            baseUrl: '/' + orgName + '/views/' + viewName
        };

        const html = await renderGivenTemplate(templateResponse, layoutResponse, templateContent);
        res.send(html);
    } catch (error) {
        console.error("Error occurred while loading My APIs", error);
        const templatePath = path.join(require.main.filename, '..', 'pages', 'error-page', 'page.hbs');
        const templateResponse = fs.readFileSync(templatePath, constants.CHARSET_UTF8);
        const layoutResponse = await loadLayoutFromAPI(orgId, viewName);
        let html = await renderGivenTemplate(templateResponse, layoutResponse, {});
        res.send(html);
    }
}

const loadSubscriptions = async (req, apiId) => {
    try {
        return await util.invokeApiRequest(req, 'GET', `${controlPlaneUrl}/subscriptions?apiId=${apiId}`);
    } catch (error) {
        console.error("Error occurred while loading subscriptions", error);
    }
}

const loadApplications = async (req) => {
    try {
        return await util.invokeApiRequest(req, 'GET', `${controlPlaneUrl}/applications?sortBy=name&sortOrder=asc`);
    } catch (error) {
        console.error("Error occurred while loading applications", error);
        throw error;
    }
}

// Load default content for the dev mode
const loadDefaultContent = async (req, res) => {
    const filePrefix = config.pathToContent;
    const subscriptionPath = path.join(process.cwd(), filePrefix + '../mock', 'subscriptions.json');
    const subscriptionResponse = JSON.parse(fs.readFileSync(subscriptionPath, constants.CHARSET_UTF8));
    const templateContent = {
        subscriptions: subscriptionResponse,
    };

    const templatePath = path.join(require.main.filename, '..', 'pages', 'myAPIs', 'page.hbs');
    const templateResponse = fs.readFileSync(templatePath, constants.CHARSET_UTF8);

    const layoutPath = path.join(process.cwd(), filePrefix, 'layout', 'main.hbs');
    const layoutResponse = fs.readFileSync(layoutPath, constants.CHARSET_UTF8);

    let html = await renderGivenTemplate(templateResponse, layoutResponse, templateContent);
    res.send(html);
}

module.exports = {
    loadMyAPIs,
    loadDefaultContent
};<|MERGE_RESOLUTION|>--- conflicted
+++ resolved
@@ -26,11 +26,7 @@
 const apiMetadataService = require('../services/apiMetadataService');
 const adminService = require('../services/adminService');
 const util = require('../utils/util');
-<<<<<<< HEAD
-const controlPlaneUrl = config.controlPlane.url;
 const APIDTO = require('../dto/apiDTO');
-=======
->>>>>>> e3dc4449
 
 let controlPlaneUrl = "";
 const loadMyAPIs = async (req, res) => {
