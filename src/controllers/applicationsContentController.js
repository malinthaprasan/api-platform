const { renderTemplate, renderGivenTemplate, loadLayoutFromAPI, invokeApiRequest } = require('../utils/util');
const config = require(process.cwd() + '/config');
const constants = require('../utils/constants');
const path = require('path');
const fs = require('fs');
<<<<<<< HEAD
const axios = require('axios');
const https = require('https');
const util = require('../utils/util');

=======
const adminDao = require('../dao/admin');
>>>>>>> c4035999
const filePrefix = config.pathToContent;
const controlPlaneUrl = config.controlPlane.url;

const orgIDValue = async (orgName) => {
    const organization = await adminDao.getOrganization(orgName);
    return organization.ORG_ID;
}

<<<<<<< HEAD
const httpsAgent = new https.Agent({
    ca: fs.readFileSync(certPath),
    rejectUnauthorized: true,
});
=======
const templateResponseValue = async (pageName) => {
    const completeTemplatePath = path.join(require.main.filename, '..', 'pages', pageName, 'page.hbs');
    return fs.readFileSync(completeTemplatePath, constants.CHARSET_UTF8);
}
>>>>>>> c4035999

// ***** Load Applications *****

const loadApplications = async (req, res) => {
    let html, metaData, templateContent;
    if (config.mode === constants.DEV_MODE) {
        metaData = await getMockApplications();
        templateContent = {
            applicationsMetadata: metaData,
            baseUrl: constants.BASE_URL + config.port
        }
        html = renderTemplate('../pages/applications/page.hbs', filePrefix + 'layout/main.hbs', templateContent, true);
    }
    else {
        const orgName = req.params.orgName;
        const orgID = await orgIDValue(orgName);
        metaData = await getAPIMApplications();
        templateContent = {
            applicationsMetadata: metaData,
            baseUrl: '/' + orgName
        }
        const templateResponse = await templateResponseValue('applications');
        const layoutResponse = await loadLayoutFromAPI(orgID);
        html = await renderGivenTemplate(templateResponse, layoutResponse, templateContent);
    }
    res.send(html);
}

async function getMockApplications() {
    const mockApplicationsMetaDataPath = path.join(process.cwd(), filePrefix + '../mock/Applications', 'applications.json');
    const mockApplicationsMetaData = JSON.parse(fs.readFileSync(mockApplicationsMetaDataPath, 'utf-8'));
    return mockApplicationsMetaData.list;
}

async function getAPIMApplications() {
    const responseData = await invokeApiRequest('GET', controlPlaneUrl + '/applications', null, null);
    return responseData.list;
}

// ***** Load Throttling Policies *****

const loadThrottlingPolicies = async (req, res) => {
    let html, metaData, templateContent;
    if (config.mode === constants.DEV_MODE) {
        metaData = await getMockThrottlingPolicies();
        templateContent = {
            throttlingPoliciesMetadata: metaData,
            baseUrl: constants.BASE_URL + config.port
        }
        html = renderTemplate('../pages/add-application/page.hbs', filePrefix + 'layout/main.hbs', templateContent, true);
    }
    else {
        const orgName = req.params.orgName;
        const orgID = await orgIDValue(orgName);
        metaData = await getAPIMThrottlingPolicies();
        templateContent = {
            throttlingPoliciesMetadata: metaData,
            baseUrl: '/' + orgName
        }
        const templateResponse = await templateResponseValue('add-application');
        const layoutResponse = await loadLayoutFromAPI(orgID);
        html = await renderGivenTemplate(templateResponse, layoutResponse, templateContent);
    }

    res.send(html);
}

async function getMockThrottlingPolicies() {
    const mockThrottlingPoliciesMetaDataPath = path.join(process.cwd(), filePrefix + '../mock/Applications', 'throttlingPolicies.json');
    const mockThrottlingPoliciesMetaData = JSON.parse(fs.readFileSync(mockThrottlingPoliciesMetaDataPath, 'utf-8'));
    return mockThrottlingPoliciesMetaData.list;
}

async function getAPIMThrottlingPolicies() {
    const responseData = await invokeApiRequest('GET', controlPlaneUrl + '/throttling-policies/application', null, null);
    return responseData.list;
}

// ***** Load Application *****

const loadApplication = async (req, res) => {
<<<<<<< HEAD
    try {
        const orgName = req.params.orgName;
        const applicationId = req.params.applicationid;
        let html, templateContent, metaData;
        if (config.mode === constants.DEV_MODE) {
            metaData = await getMockApplication();
            templateContent = {
                applicationMetadata: metaData,
                baseUrl: constants.BASE_URL + config.port
            }
        } else {
            metaData = await getAPIMApplication(applicationId);
            const allApis = await getAllAPIs();
            const subApis = await getSubscribedApis(applicationId);
            const subApiMap = new Map();
            subApis.list.forEach(subApi => subApiMap.set(subApi.apiId, { policy: subApi.throttlingPolicy, id: subApi.subscriptionId }));
            const apiList = [];

            allApis.list.forEach(api => {
                let subscriptionPolicies = [];
                let subscribedPolicy;

                if (subApiMap.has(api.id)) {
                    subscribedPolicy = subApiMap.get(api.id)
                } else {
                    api.throttlingPolicies.forEach(policy => {
                        subscriptionPolicies.push(policy);
                    });
                }

                apiList.push({
                    name: api.name,
                    id: api.id,
                    isSubAvailable: api.isSubscriptionAvailable,
                    subscriptionPolicies: subscriptionPolicies,
                    subscribedPolicy: subscribedPolicy
                });

            });

            templateContent = {
                applicationMetadata: metaData,
                baseUrl: '/' + orgName,
                apis: apiList
            }
        }
        html = renderTemplate('../pages/application/page.hbs', filePrefix + 'layout/main.hbs', templateContent, true);
        res.send(html);
    } catch (error) {
        console.error("Error occurred while loading application", error);
        util.handleError(res, error);
    }
}


async function getAllAPIs() {
    try {
        return await util.invokeApiRequest('GET', `${config.controlPlaneUrl}/apis`);
    } catch (error) {
        console.error("Error occurred while loading APIs", error);
        throw error;
    }
}

const getSubscribedApis = async (appId) => {
    try {
        return await util.invokeApiRequest('GET', `${config.controlPlaneUrl}/subscriptions?applicationId=${appId}`);
    } catch (error) {
        console.error("Error occurred while loading subscriptions", error);
        throw error;
    }
=======
    const applicationId = req.params.applicationid;
    let html, templateContent, metaData, kMmetaData;
    if (config.mode === constants.DEV_MODE) {
        metaData = await getMockApplication();
        kMmetaData = await getMockKeyManagers();
        templateContent = {
            applicationMetadata: metaData,
            keyManagersMetadata: kMmetaData,
            baseUrl: constants.BASE_URL + config.port
        }
        html = renderTemplate('../pages/application/page.hbs', filePrefix + 'layout/main.hbs', templateContent, true);
    } else {
        const orgName = req.params.orgName;
        const orgID = await orgIDValue(orgName);
        metaData = await getAPIMApplication(applicationId);
        kMmetaData = await getAPIMKeyManagers();
        templateContent = {
            applicationMetadata: metaData,
            keyManagersMetadata: kMmetaData,
            baseUrl: '/' + orgName
        }
        const templateResponse = await templateResponseValue('application');
        const layoutResponse = await loadLayoutFromAPI(orgID);
        html = await renderGivenTemplate(templateResponse, layoutResponse, templateContent);
    }

    res.send(html);
>>>>>>> c4035999
}

const loadApplicationForEdit = async (req, res) => {
    const orgName = req.params.orgName;
    const applicationId = req.params.applicationid;
    let html, templateContent, metaData;
    if (config.mode === constants.DEV_MODE) {
        metaData = await getMockApplication();
        throttlingMetaData = await getMockThrottlingPolicies();
        templateContent = {
            applicationMetadata: metaData,
            throttlingPoliciesMetadata: throttlingMetaData,
            baseUrl: constants.BASE_URL + config.port
        }
        html = renderTemplate('../pages/edit-application/page.hbs', filePrefix + 'layout/main.hbs', templateContent, true);
    } else {
        const orgName = req.params.orgName;
        const orgID = await orgIDValue(orgName);
        metaData = await getAPIMApplication(applicationId);
        throttlingMetaData = await getAPIMThrottlingPolicies();
        templateContent = {
            applicationMetadata: metaData,
            throttlingPoliciesMetadata: throttlingMetaData,
            baseUrl: '/' + orgName
        }
        const templateResponse = await templateResponseValue('edit-application');
        const layoutResponse = await loadLayoutFromAPI(orgID);
        html = await renderGivenTemplate(templateResponse, layoutResponse, templateContent);

    }
    res.send(html);
}

async function getMockApplication() {
    const mockApplicationMetaDataPath = path.join(process.cwd(), filePrefix + '../mock/Applications/DefaultApplication', 'DefaultApplication.json');
    const mockApplicationMetaData = JSON.parse(fs.readFileSync(mockApplicationMetaDataPath, 'utf-8'));
    return mockApplicationMetaData;
}

async function getMockKeyManagers() {
    const mockKeyManagersMetaDataPath = path.join(process.cwd(), filePrefix + '../mock/Applications/DefaultApplication', 'AllKeyManagers.json');
    const mockKeyManagersMetaData = JSON.parse(fs.readFileSync(mockKeyManagersMetaDataPath, 'utf-8'));
    return mockKeyManagersMetaData.list;
}

async function getAPIMApplication(applicationId) {
    const responseData = await invokeApiRequest('GET', controlPlaneUrl + '/applications/' + applicationId, null, null);
    return responseData;
}

async function getAPIMKeyManagers() {
    const responseData = await invokeApiRequest('GET', controlPlaneUrl + '/key-managers', null, null);
    return responseData.list;
}

// ***** POST / DELETE / PUT Functions ***** (Only work in production)

// ***** Save Application *****

const saveApplication = async (req, res) => {
    const { name, throttlingPolicy, description } = req.body;
    const responseData = await invokeApiRequest('POST', `${controlPlaneUrl}/applications`, {
        'Content-Type': 'application/json'
    }, {
        name,
        throttlingPolicy,
        description,
        tokenType: 'JWT',
        groups: [],
        attributes: {},
        subscriptionScopes: []
    });
    res.status(200).json({ message: responseData.message });
};

// ***** Update Application *****

const updateApplication = async (req, res) => {
    const { name, throttlingPolicy, description } = req.body;
    const applicationId = req.params.applicationid;
    const responseData = await invokeApiRequest('PUT', `${controlPlaneUrl}/applications/${applicationId}`, {
        'Content-Type': 'application/json',
    }, {
        name,
        throttlingPolicy,
        description,
        tokenType: 'JWT',
        groups: [],
        attributes: {},
        subscriptionScopes: []
    });
    res.status(200).json({ message: responseData.message });
};

// ***** Delete Application *****

const deleteApplication = async (req, res) => {
    const applicationId = req.params.applicationid;
    const responseData = await invokeApiRequest('DELETE', `${controlPlaneUrl}/applications/${applicationId}`, null, null);
    res.status(200).json({ message: responseData.message });
}

// ***** Save Application *****

const resetThrottlingPolicy = async (req, res) => {
    const applicationId = req.params.applicationid;
    const { userName } = req.body;
    const responseData = await invokeApiRequest('POST', `${controlPlaneUrl}/applications/${applicationId}/reset-throttle-policy`, {
        'Content-Type': 'application/json'
    }, {
        userName
    });
    res.status(200).json({ message: responseData.message });
};

// ***** Generate API Keys *****

const generateAPIKeys = async (req, res) => {
    const applicationId = req.params.applicationid;
    const environment = req.params.env;
    const { validityPeriod, additionalProperties } = req.body;
    const responseData = await invokeApiRequest('POST', `${controlPlaneUrl}/applications/${applicationId}/api-keys/${environment}/generate`, {
        'Content-Type': 'application/json'
    }, {
        validityPeriod, additionalProperties
    });
    res.status(200).json(responseData);
};

module.exports = {
    loadApplications,
    loadThrottlingPolicies,
    loadApplication,
    loadApplicationForEdit,
    saveApplication,
    updateApplication,
    deleteApplication,
    resetThrottlingPolicy,
    generateAPIKeys
};<|MERGE_RESOLUTION|>--- conflicted
+++ resolved
@@ -3,14 +3,8 @@
 const constants = require('../utils/constants');
 const path = require('path');
 const fs = require('fs');
-<<<<<<< HEAD
-const axios = require('axios');
-const https = require('https');
+const adminDao = require('../dao/admin');
 const util = require('../utils/util');
-
-=======
-const adminDao = require('../dao/admin');
->>>>>>> c4035999
 const filePrefix = config.pathToContent;
 const controlPlaneUrl = config.controlPlane.url;
 
@@ -19,17 +13,10 @@
     return organization.ORG_ID;
 }
 
-<<<<<<< HEAD
-const httpsAgent = new https.Agent({
-    ca: fs.readFileSync(certPath),
-    rejectUnauthorized: true,
-});
-=======
 const templateResponseValue = async (pageName) => {
     const completeTemplatePath = path.join(require.main.filename, '..', 'pages', pageName, 'page.hbs');
     return fs.readFileSync(completeTemplatePath, constants.CHARSET_UTF8);
 }
->>>>>>> c4035999
 
 // ***** Load Applications *****
 
@@ -111,18 +98,21 @@
 // ***** Load Application *****
 
 const loadApplication = async (req, res) => {
-<<<<<<< HEAD
     try {
-        const orgName = req.params.orgName;
         const applicationId = req.params.applicationid;
-        let html, templateContent, metaData;
+        let html, templateContent, metaData, kMmetaData;
         if (config.mode === constants.DEV_MODE) {
             metaData = await getMockApplication();
+            kMmetaData = await getMockKeyManagers();
             templateContent = {
                 applicationMetadata: metaData,
+                keyManagersMetadata: kMmetaData,
                 baseUrl: constants.BASE_URL + config.port
             }
+            html = renderTemplate('../pages/application/page.hbs', filePrefix + 'layout/main.hbs', templateContent, true);
         } else {
+            const orgName = req.params.orgName;
+            const orgID = await orgIDValue(orgName);
             metaData = await getAPIMApplication(applicationId);
             const allApis = await getAllAPIs();
             const subApis = await getSubscribedApis(applicationId);
@@ -152,13 +142,18 @@
 
             });
 
+            kMmetaData = await getAPIMKeyManagers();
             templateContent = {
                 applicationMetadata: metaData,
+                keyManagersMetadata: kMmetaData,
                 baseUrl: '/' + orgName,
                 apis: apiList
             }
-        }
-        html = renderTemplate('../pages/application/page.hbs', filePrefix + 'layout/main.hbs', templateContent, true);
+            const templateResponse = await templateResponseValue('application');
+            const layoutResponse = await loadLayoutFromAPI(orgID);
+            html = await renderGivenTemplate(templateResponse, layoutResponse, templateContent);
+        }
+
         res.send(html);
     } catch (error) {
         console.error("Error occurred while loading application", error);
@@ -183,35 +178,6 @@
         console.error("Error occurred while loading subscriptions", error);
         throw error;
     }
-=======
-    const applicationId = req.params.applicationid;
-    let html, templateContent, metaData, kMmetaData;
-    if (config.mode === constants.DEV_MODE) {
-        metaData = await getMockApplication();
-        kMmetaData = await getMockKeyManagers();
-        templateContent = {
-            applicationMetadata: metaData,
-            keyManagersMetadata: kMmetaData,
-            baseUrl: constants.BASE_URL + config.port
-        }
-        html = renderTemplate('../pages/application/page.hbs', filePrefix + 'layout/main.hbs', templateContent, true);
-    } else {
-        const orgName = req.params.orgName;
-        const orgID = await orgIDValue(orgName);
-        metaData = await getAPIMApplication(applicationId);
-        kMmetaData = await getAPIMKeyManagers();
-        templateContent = {
-            applicationMetadata: metaData,
-            keyManagersMetadata: kMmetaData,
-            baseUrl: '/' + orgName
-        }
-        const templateResponse = await templateResponseValue('application');
-        const layoutResponse = await loadLayoutFromAPI(orgID);
-        html = await renderGivenTemplate(templateResponse, layoutResponse, templateContent);
-    }
-
-    res.send(html);
->>>>>>> c4035999
 }
 
 const loadApplicationForEdit = async (req, res) => {
