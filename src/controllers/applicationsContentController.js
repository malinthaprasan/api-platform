--- conflicted
+++ resolved
@@ -234,83 +234,6 @@
     return responseData.list;
 }
 
-<<<<<<< HEAD
-// ***** POST / DELETE / PUT Functions ***** (Only work in production)
-
-// ***** Save Application *****
-
-const saveApplication = async (req, res) => {
-    const { name, throttlingPolicy, description } = req.body;
-    const responseData = await invokeApiRequest(req, 'POST', `${controlPlaneUrl}/applications`, {
-        'Content-Type': 'application/json'
-    }, {
-        name,
-        throttlingPolicy,
-        description,
-        tokenType: 'JWT',
-        groups: [],
-        attributes: {},
-        subscriptionScopes: []
-    });
-    res.status(200).json({ message: responseData.message });
-};
-
-// ***** Update Application *****
-
-const updateApplication = async (req, res) => {
-    const { name, throttlingPolicy, description } = req.body;
-    const applicationId = req.params.applicationid;
-    const responseData = await invokeApiRequest(req, 'PUT', `${controlPlaneUrl}/applications/${applicationId}`, {
-        'Content-Type': 'application/json',
-    }, {
-        name,
-        throttlingPolicy,
-        description,
-        tokenType: 'JWT',
-        groups: [],
-        attributes: {},
-        subscriptionScopes: []
-    });
-    res.status(200).json({ message: responseData.message });
-};
-
-// ***** Delete Application *****
-
-const deleteApplication = async (req, res) => {
-    const applicationId = req.params.applicationid;
-    const responseData = await invokeApiRequest(req, 'DELETE', `${controlPlaneUrl}/applications/${applicationId}`, null, null);
-    res.status(200).json({ message: responseData.message });
-}
-
-// ***** Save Application *****
-
-const resetThrottlingPolicy = async (req, res) => {
-    const applicationId = req.params.applicationid;
-    const { userName } = req.body;
-    const responseData = await invokeApiRequest(req, 'POST', `${controlPlaneUrl}/applications/${applicationId}/reset-throttle-policy`, {
-        'Content-Type': 'application/json'
-    }, {
-        userName
-    });
-    res.status(200).json({ message: responseData.message });
-};
-
-// ***** Generate API Keys *****
-
-const generateAPIKeys = async (req, res) => {
-    const applicationId = req.params.applicationid;
-    const environment = req.params.env;
-    const { validityPeriod, additionalProperties } = req.body;
-    const responseData = await invokeApiRequest(req, 'POST', `${controlPlaneUrl}/applications/${applicationId}/api-keys/${environment}/generate`, {
-        'Content-Type': 'application/json'
-    }, {
-        validityPeriod, additionalProperties
-    });
-    res.status(200).json(responseData);
-};
-
-=======
->>>>>>> dcbd2499
 module.exports = {
     loadApplications,
     loadThrottlingPolicies,
