--- conflicted
+++ resolved
@@ -31,11 +31,7 @@
 
     let html = "";
     const { orgName, viewName } = req.params;
-<<<<<<< HEAD
-    let filePath = req.originalUrl.split("/" + orgName + constants.ROUTE.VIEWS_PATH + viewName + "/")[1];
-=======
     let filePath = req.originalUrl.split("/" + orgName + constants.ROUTE.VIEWS_PATH + viewName + "/")[1];    
->>>>>>> 6460f65c
     if (config.mode === constants.DEV_MODE) {
         let templateContent = {};
         templateContent[constants.BASE_URL_NAME] = baseURLDev + viewName;
