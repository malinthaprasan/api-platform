--- conflicted
+++ resolved
@@ -38,29 +38,6 @@
                 //set user ID
                 const decodedAccessToken = jwt.decode(token);
                 req[constants.USER_ID] = decodedAccessToken[constants.USER_ID];
-<<<<<<< HEAD
-            } else if (req.headers.organization) {
-                const organization = req.headers.organization;
-                if (organization) {
-                    req.params.orgId = organization;
-                    if (config.advanced.apiKey.enabled) {
-                        // Communcation with API KEY
-                        enforceAPIKey(req, res, next);
-
-                    } else {
-                        // Communication with MTLS
-                        enforceMTLS(req, res, next);
-                    }
-                } else {
-                    console.log('User is not authenticated');
-                    req.session.returnTo = req.originalUrl || `/${req.params.orgName}`;
-                    if (req.params.orgName) {
-                        res.redirect(`/${req.params.orgName}/views/${req.session.view}/login`);
-                    }
-                }
-            } else {
-                return res.status(404).json({ error: "Organization not found" });
-=======
                 return next();
             } else if (config.advanced.apiKey.enabled) {
                 // Communcation with API KEY
@@ -80,7 +57,6 @@
                 if (organization) {
                     req.params.orgId = organization;
                 }
->>>>>>> aeefd42a
             }
         } catch (err) {
             console.error("Error checking access token:", err);
