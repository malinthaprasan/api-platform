/* eslint-disable no-undef */
/*
 * Copyright (c) 2024, WSO2 Inc. (http://www.wso2.org) All Rights Reserved.
 *
 * WSO2 Inc. licenses this file to you under the Apache License,
 * Version 2.0 (the "License"); you may not use this file except
 * in compliance with the License.
 * You may obtain a copy of the License at
 *
 * http://www.apache.org/licenses/LICENSE-2.0
 *
 * Unless required by applicable law or agreed to in writing,
 * software distributed under the License is distributed on an
 * "AS IS" BASIS, WITHOUT WARRANTIES OR CONDITIONS OF ANY
 * KIND, either express or implied. See the License for the
 * specific language governing permissions and limitations
 * under the License.
 */
const minimatch = require('minimatch');
const constants = require('../utils/constants');
const config = require(process.cwd() + '/config.json');
const secret = require(process.cwd() + '/secret.json');
const adminDao = require('../dao/admin');
const { jwtVerify, createRemoteJWKSet, importX509 } = require('jose');
const util = require('../utils/util');
const { CustomError } = require('../utils/errors/customErrors');
const IdentityProviderDTO = require("../dto/identityProvider");
const jwt = require('jsonwebtoken');


function enforceSecuirty(scope) {
    return async function (req, res, next) {
        try {
            const token = accessTokenPresent(req);
            if (token) {
                // TODO: Implement organization extraction logic
                validateAuthentication(scope)(req, res, next);
                //set user ID
                const decodedAccessToken = jwt.decode(token);
                req[constants.USER_ID] = decodedAccessToken[constants.USER_ID];
            } else if (config.advanced.apiKey.enabled) {
                // Communcation with API KEY
                if (req.headers.organization) {
                    const organization = req.headers.organization;
                    if (organization) {
                        req.params.orgId = organization;
                    }
                }
                enforceAPIKey(req, res, next);
            } else if (req.connection.getPeerCertificate(true)) {
                enforceMTLS(req, res, next);
            } else {
                console.log('User is not authenticated');
                req.session.returnTo = req.originalUrl || `/${req.params.orgName}`;
                if (req.params.orgName) {
                    res.redirect(`/${req.params.orgName}/views/${req.session.view}/login`);
                }
            }
        } catch (err) {
            console.error("Error checking access token:", err);
            return res.status(500).json({ error: "Internal Server Error" });
        }
    }
}

function accessTokenPresent(req) {

    if (req.isAuthenticated() && req.user) {
        accessToken = req.user[constants.ACCESS_TOKEN];
    } else if (req.headers.authorization) {
        accessToken = req.headers.authorization.split(' ')[1];
    } else {
        return null;
    }
    return accessToken;
}

const ensurePermission = (currentPage, role, req) => {

    let adminRole, superAdminRole, subscriberRole;
    if (req.user) {
        adminRole = req.user[constants.ROLES.ADMIN];
        superAdminRole = req.user[constants.ROLES.SUPER_ADMIN];
        subscriberRole = req.user[constants.ROLES.SUBSCRIBER];
        if (minimatch.minimatch(currentPage, constants.ROUTE.DEVPORTAL_CONFIGURE)) {
            return role.includes(superAdminRole) || role.includes(adminRole);
        } else if (constants.ROUTE.DEVPORTAL_ROOT.some(pattern => minimatch.minimatch(req.originalUrl, pattern))) {
            return role.includes(superAdminRole);
        } else if (config.authorizedPages.some(pattern => minimatch.minimatch(currentPage, pattern))) {
            return role.includes(subscriberRole) || role.includes(adminRole) || role.includes(superAdminRole);
        }
    }
    return false;
}

const ensureAuthenticated = async (req, res, next) => {

    let adminRole = config.adminRole;
    let superAdminRole = config.superAdminRole;
    let subscriberRole = config.subscriberRole;
    if ((req.originalUrl != '/favicon.ico' | req.originalUrl != '/images') &&
        config.authenticatedPages.some(pattern => minimatch.minimatch(req.originalUrl, pattern))) {
        //fetch role details from DB
        let orgID;
        if (req.params.orgName) {
            orgID = req.params.orgName;
        } else {
            orgID = req.params.orgId;
        }
        let orgDetails;
        if (!(orgID === undefined)) {
            orgDetails = await adminDao.getOrganization(orgID);
            adminRole = orgDetails.ADMIN_ROLE || adminRole;
            superAdminRole = orgDetails.SUPER_ADMIN_ROLE || superAdminRole;
            subscriberRole = orgDetails.SUBSCRIBER_ROLE || subscriberRole;
        }
        let role;
        if (req.isAuthenticated()) {
            const token = accessTokenPresent(req);
            if (token) {
                const decodedAccessToken = jwt.decode(token);
                req[constants.USER_ID] = decodedAccessToken[constants.USER_ID];
            }
            if (config.authorizedPages.some(pattern => minimatch.minimatch(req.originalUrl, pattern))) {
                role = req.user[constants.ROLES.ROLE_CLAIM];
                console.log('Logged in Role is: ' + role);
                //add organization ID to request
                if (req.user) {
                    //add details to session
                    req.user[constants.ROLES.ADMIN] = adminRole;
                    req.user[constants.ROLES.SUPER_ADMIN] = superAdminRole;
                    req.user[constants.ROLES.SUBSCRIBER] = subscriberRole;
                    if (orgDetails) {
                        req.user[constants.ORG_ID] = orgDetails.ORG_ID;
                        req.user[constants.ORG_IDENTIFIER] = orgDetails.ORGANIZATION_IDENTIFIER || config.orgIDClaim;
                    }
                }
                //verify user belongs to organization
<<<<<<< HEAD
                const isMatch = constants.ROUTE.DEVPORTAL_ROOT.some(pattern => minimatch.minimatch(req.originalUrl, pattern));

                if (!isMatch) {
                    console.log('Checking if user belongs to organization');
                    if (req.user && req.user[constants.ROLES.ORGANIZATION_CLAIM] !== req.user[constants.ORG_IDENTIFIER]) {
                        //check if exchanged token has organization identifier
                        const decodedToken = req.user.exchangeToken ? jwt.decode(req.user.exchangeToken) : null;
                        if (decodedToken && !(getNestedValue(decodedToken, organizationClaimName) === req.user[constants.ORG_IDENTIFIER])) {
                            console.log(getNestedValue(decodedToken, organizationClaimName), req.user[constants.ORG_IDENTIFIER])
                            console.log('User is not authorized to access organization');
                            const err = new Error('Authentication required');
                            err.status = 401; // Unauthorized
                            return next(err);
                        } else if (!decodedToken) {
                            console.log('User is not authorized to access organization');
                            const err = new Error('Authentication required');
                            err.status = 401; // Unauthorized
                            return next(err);
                        }
                    }
                }
=======
                // const isMatch = constants.ROUTE.DEVPORTAL_ROOT.some(pattern => minimatch.minimatch(req.originalUrl, pattern));
>>>>>>> b358cb56

                // if (!isMatch) {
                //     if (req.user && req.user[constants.ROLES.ORGANIZATION_CLAIM] !== req.user[constants.ORG_IDENTIFIER]) {
                //         console.log('User is not authorized to access organization');
                //         return res.send("User not authorized to access organization");
                //     }
                // }
                if (!config.advanced.disabledRoleValidation) {
                    if (ensurePermission(req.originalUrl, role, req)) {
                        console.log('User is authorized');
                        return next();
                    } else {
                        console.log('User is not authorized');
                        if (req.params.orgName === undefined) {
                            return res.send("User unauthorized");
                        } else {
                            console.log('Redirecting')
                            return res.send("User unauthorized");
                        }
                    }
                }
            }
            return next();
        } else {
            console.log('User is not authenticated');
            req.session.returnTo = req.originalUrl || `/${req.params.orgName}`;
            if (req.params.orgName) {
                res.redirect(`/${req.params.orgName}/views/${req.session.view}/login`);
            } else {
                console.log('Redirecting to login')
                res.redirect(303, `/portal/login`);
            }
        }
    } else {
        return next();
    };
};

function validateAuthentication(scope) {
    return async function (req, res, next) {

        let IDP, valid, scopes, orgId, response;
        if (req.params.orgName) {
            orgId = await adminDao.getOrgId(orgName);
        } else {
            orgId = req.params.orgId;
        }
        if (orgId) {
            response = await adminDao.getIdentityProvider(orgId);
            if (response.length !== 0) {
                //login from super IDP
                IDP = new IdentityProviderDTO(response[0].dataValues);
            } else {
                IDP = config.identityProvider;
            }
        } else {
            IDP = config.identityProvider;
        }

        let accessToken, basicHeader;
        //if IDP present, fetch bearer token else use basic header
        if (IDP.clientId !== "") {
            if (req.isAuthenticated() && req.user) {
                accessToken = req.user[constants.ACCESS_TOKEN];
            } else {
                accessToken = req.headers.authorization && req.headers.authorization.split(' ')[1];
            }
            //fetch certificate or JWKS URL
            if (IDP.certificate) {
                const pemKey = IDP.certificate;
                const publicKey = await importX509(pemKey, 'RS256');
                [valid, scopes] = await validateWithCert(accessToken, publicKey);
            } else {
                if (IDP.jwksURL) {
                    [valid, scopes] = await validateWithJWKS(accessToken, IDP.jwksURL);
                } else {
                    valid = false;
                }
            }
            if (!config.advanced.disableScopeValidation && valid) {
                if (scopes.split(" ").includes(scope)) {
                    return next();
                } else {
                    if (req.user) {
                        return res.redirect('login');
                    } else {
                        return util.handleError(res, new CustomError(403, constants.ERROR_CODE[403], constants.ERROR_MESSAGE.FORBIDDEN));
                    }
                }
            } else {
                if (req.user) {
                    return next();
                } else {
                    return util.handleError(res, new CustomError(401, constants.ERROR_CODE[401], constants.ERROR_MESSAGE.UNAUTHENTICATED));
                }
            }
        } else {
            if (req.isAuthenticated() && req.user) {
                basicHeader = req.user[constants.BASIC_HEADER];
            } else {
                basicHeader = req.headers.authorization && req.headers.authorization.split(' ')[1];
            }
            valid = await validateBasicAuth(basicHeader);
            if (valid) {
                return next();
            } else {
                if (req.user) {
                    return res.redirect('login');
                } else {
                    return util.handleError(res, new CustomError(401, constants.ERROR_CODE[401], constants.ERROR_MESSAGE.UNAUTHENTICATED));
                }
            }
        }
    }
}

const validateWithCert = async (token, publicKey) => {

    try {
        const { payload } = await jwtVerify(token, publicKey);
        return [true, payload.scope];
    } catch (err) {
        console.log(err);
        console.error("Invalid token:", err.message);
        return [false, ""];
    }
}

const validateWithJWKS = async (token, jwksURL) => {

    try {
        const jwks = await createRemoteJWKSet(new URL(jwksURL));
        const { payload } = await jwtVerify(token, jwks);
        return [true, payload.scope];
    } catch (err) {
        console.error("Invalid token:", err.message);
        return [false, ""];
    }
}

const validateBasicAuth = async (basicHeader) => {

    let valid = false;
    const base64Decoded = Buffer.from(basicHeader, 'base64').toString('utf-8');
    const [username, password] = base64Decoded.split(':');
    const users = config.defaultAuth.users;
    for (let user of users) {
        if (username === user.username && password === user.password) {
            valid = true;
            break;
        }
    }
    return valid;
}

const enforceMTLS = (req, res, next) => {
    const clientCert = req.connection.getPeerCertificate(true);

    if (!clientCert || Object.keys(clientCert).length === 0) {
        return res.status(403).send('Client certificate required');
    }

    if (!req.client.authorized) {
        return res.status(403).send('Client certificate verification failed');
    }

    const now = new Date();
    const validFrom = new Date(clientCert.valid_from);
    const validTo = new Date(clientCert.valid_to);
    if (validFrom > now || validTo < now) {
        return res.status(403).send('Client certificate is expired or not yet valid');
    }

    return next();
};

const enforceAPIKey = (req, res, next) => {
    const keyType = config.advanced?.apiKey?.keyType;

    if (!keyType || !secret.apiKeySecret) {
        return res.status(500).json({ error: "Server configuration error" });
    }

    const apiKey = req.headers[keyType.toLowerCase()];

    if (!apiKey || apiKey !== secret.apiKeySecret) {
        return res.status(401).json({ error: "Unauthorized: API key is invalid or not found" });
    }
    return next();
};


module.exports = {
    ensureAuthenticated,
    validateAuthentication,
    enforceSecuirty
}<|MERGE_RESOLUTION|>--- conflicted
+++ resolved
@@ -136,8 +136,7 @@
                     }
                 }
                 //verify user belongs to organization
-<<<<<<< HEAD
-                const isMatch = constants.ROUTE.DEVPORTAL_ROOT.some(pattern => minimatch.minimatch(req.originalUrl, pattern));
+                // const isMatch = constants.ROUTE.DEVPORTAL_ROOT.some(pattern => minimatch.minimatch(req.originalUrl, pattern));
 
                 if (!isMatch) {
                     console.log('Checking if user belongs to organization');
@@ -158,16 +157,7 @@
                         }
                     }
                 }
-=======
-                // const isMatch = constants.ROUTE.DEVPORTAL_ROOT.some(pattern => minimatch.minimatch(req.originalUrl, pattern));
->>>>>>> b358cb56
-
-                // if (!isMatch) {
-                //     if (req.user && req.user[constants.ROLES.ORGANIZATION_CLAIM] !== req.user[constants.ORG_IDENTIFIER]) {
-                //         console.log('User is not authorized to access organization');
-                //         return res.send("User not authorized to access organization");
-                //     }
-                // }
+
                 if (!config.advanced.disabledRoleValidation) {
                     if (ensurePermission(req.originalUrl, role, req)) {
                         console.log('User is authorized');
