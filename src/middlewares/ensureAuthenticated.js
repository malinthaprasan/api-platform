/* eslint-disable no-undef */
/*
 * Copyright (c) 2024, WSO2 Inc. (http://www.wso2.org) All Rights Reserved.
 *
 * WSO2 Inc. licenses this file to you under the Apache License,
 * Version 2.0 (the "License"); you may not use this file except
 * in compliance with the License.
 * You may obtain a copy of the License at
 *
 * http://www.apache.org/licenses/LICENSE-2.0
 *
 * Unless required by applicable law or agreed to in writing,
 * software distributed under the License is distributed on an
 * "AS IS" BASIS, WITHOUT WARRANTIES OR CONDITIONS OF ANY
 * KIND, either express or implied. See the License for the
 * specific language governing permissions and limitations
 * under the License.
 */
const minimatch = require('minimatch');
const constants = require('../utils/constants');
const config = require(process.cwd() + '/config.json');
const secret = require(process.cwd() + '/secret.json');
const adminDao = require('../dao/admin');
const { jwtVerify, createRemoteJWKSet, importX509 } = require('jose');
const util = require('../utils/util');
const { CustomError } = require('../utils/errors/customErrors');
const IdentityProviderDTO = require("../dto/identityProvider");
const jwt = require('jsonwebtoken');


function enforceSecuirty(scope) {
    return async function (req, res, next) {
        try {
            const token = accessTokenPresent(req);
            if (token) {
                // TODO: Implement organization extraction logic
                validateAuthentication(scope)(req, res, next);
                //set user ID
                const decodedAccessToken = jwt.decode(token);
                req[constants.USER_ID] = decodedAccessToken[constants.USER_ID];
            } else if (config.advanced.apiKey.enabled) {
                // Communcation with API KEY
                if (req.headers.organization) {
                    const organization = req.headers.organization;
                    if (organization) {
                        req.params.orgId = organization;
                    }
                }
                enforceAPIKey(req, res, next);
            } else if (req.connection.getPeerCertificate(true)) {
                enforceMTLS(req, res, next);
            } else {
                console.log('User is not authenticated');
                req.session.returnTo = req.originalUrl || `/${req.params.orgName}`;
                if (req.params.orgName) {
                    res.redirect(`/${req.params.orgName}/views/${req.session.view}/login`);
                }
            }
        } catch (err) {
            console.error("Error checking access token:", err);
            return res.status(500).json({ error: "Internal Server Error" });
        }
    }
}

function accessTokenPresent(req) {

    if (req.isAuthenticated() && req.user) {
        accessToken = req.user[constants.ACCESS_TOKEN];
    } else if (req.headers.authorization) {
        accessToken = req.headers.authorization.split(' ')[1];
    } else {
        return null;
    }
    return accessToken;
}

const ensurePermission = (currentPage, role, req) => {

    let adminRole, superAdminRole, subscriberRole;
    if (req.user) {
        adminRole = req.user[constants.ROLES.ADMIN];
        superAdminRole = req.user[constants.ROLES.SUPER_ADMIN];
        subscriberRole = req.user[constants.ROLES.SUBSCRIBER];
        if (minimatch.minimatch(currentPage, constants.ROUTE.DEVPORTAL_CONFIGURE)) {
            return role.includes(superAdminRole) || role.includes(adminRole);
        } else if (constants.ROUTE.DEVPORTAL_ROOT.some(pattern => minimatch.minimatch(req.originalUrl, pattern))) {
            return role.includes(superAdminRole);
        } else if (config.authorizedPages.some(pattern => minimatch.minimatch(currentPage, pattern))) {
            return role.includes(subscriberRole) || role.includes(adminRole) || role.includes(superAdminRole);
        }
    }
    return false;
}

const ensureAuthenticated = async (req, res, next) => {

    let adminRole = config.adminRole;
    let superAdminRole = config.superAdminRole;
    let subscriberRole = config.subscriberRole;
    if ((req.originalUrl != '/favicon.ico' | req.originalUrl != '/images') &&
        config.authenticatedPages.some(pattern => minimatch.minimatch(req.originalUrl, pattern))) {
        //fetch role details from DB
        let orgID;
        if (req.params.orgName) {
            orgID = req.params.orgName;
        } else {
            orgID = req.params.orgId;
        }
        let orgDetails;
        if (!(orgID === undefined)) {
            orgDetails = await adminDao.getOrganization(orgID);
            adminRole = orgDetails.ADMIN_ROLE || adminRole;
            superAdminRole = orgDetails.SUPER_ADMIN_ROLE || superAdminRole;
            subscriberRole = orgDetails.SUBSCRIBER_ROLE || subscriberRole;
            organizationClaimName = orgDetails.ORGANIZATION_CLAIM_NAME || config.orgIDClaim;
        }
        let role;
        if (req.isAuthenticated()) {
            const token = accessTokenPresent(req);
            if (token) {
                const decodedAccessToken = jwt.decode(token);
                req[constants.USER_ID] = decodedAccessToken[constants.USER_ID];
            }
            if (config.authorizedPages.some(pattern => minimatch.minimatch(req.originalUrl, pattern))) {
                role = req.user[constants.ROLES.ROLE_CLAIM];
                console.log('Logged in Role is: ' + role);
                //add organization ID to request
                if (req.user) {
                    //add details to session
                    req.user[constants.ROLES.ADMIN] = adminRole;
                    req.user[constants.ROLES.SUPER_ADMIN] = superAdminRole;
                    req.user[constants.ROLES.SUBSCRIBER] = subscriberRole;
                    if (orgDetails) {
                        req.user[constants.ORG_ID] = orgDetails.ORG_ID;
                        req.user[constants.ORG_IDENTIFIER] = orgDetails.ORGANIZATION_IDENTIFIER;
                    }
                }
                //verify user belongs to organization
                const isMatch = constants.ROUTE.DEVPORTAL_ROOT.some(pattern => minimatch.minimatch(req.originalUrl, pattern));

                if (!isMatch) {
                    console.log('Checking if user belongs to organization');
                    if (req.user && req.user[constants.ROLES.ORGANIZATION_CLAIM] !== req.user[constants.ORG_IDENTIFIER]) {
                        //check if exchanged token has organization identifier
                        const decodedToken = req.user.exchangeToken ? jwt.decode(req.user.exchangeToken) : null;
                        console.log('Decoded token: ' , decodedToken);
                        if (decodedToken && !(getNestedValue(decodedToken, organizationClaimName) === req.user[constants.ORG_IDENTIFIER])) {
                            console.log('User is not authorized to access organization');
                            const err = new Error('Authentication required');
                            err.status = 401; // Unauthorized
                            return next(err);
                        } else if (!decodedToken) {
                            console.log('User is not authorized to access organization');
                            const err = new Error('Authentication required');
                            err.status = 401; // Unauthorized
                            return next(err);
                        }
                    }
                }

<<<<<<< HEAD
                if (!isMatch) {
                    console.log('Checking if user belongs to organization');
                    if (req.user && req.user[constants.ROLES.ORGANIZATION_CLAIM] !== req.user[constants.ORG_IDENTIFIER]) {
                        //check if exchanged token has organization identifier
                        const decodedToken = req.user.exchangeToken ? jwt.decode(req.user.exchangeToken) : null;
                        if (decodedToken && !(getNestedValue(decodedToken, organizationClaimName) === req.user[constants.ORG_IDENTIFIER])) {
                            console.log(getNestedValue(decodedToken, organizationClaimName), req.user[constants.ORG_IDENTIFIER])
                            console.log('User is not authorized to access organization');
                            const err = new Error('Authentication required');
                            err.status = 401; // Unauthorized
                            return next(err);
                        } else if (!decodedToken) {
                            console.log('User is not authorized to access organization');
                            const err = new Error('Authentication required');
                            err.status = 401; // Unauthorized
                            return next(err);
                        }
                    }
                }

=======
>>>>>>> 2eaa9652
                if (!config.advanced.disabledRoleValidation) {
                    if (ensurePermission(req.originalUrl, role, req)) {
                        console.log('User is authorized');
                        return next();
                    } else {
                        console.log('User is not authorized');
                        if (req.params.orgName === undefined) {
                            return res.send("User unauthorized");
                        } else {
                            console.log('Redirecting')
                            return res.send("User unauthorized");
                        }
                    }
                }
            }
            return next();
        } else {
            console.log('User is not authenticated');
            req.session.returnTo = req.originalUrl || `/${req.params.orgName}`;
            if (req.params.orgName) {
                res.redirect(`/${req.params.orgName}/views/${req.session.view}/login`);
            } else {
                console.log('Redirecting to login')
                res.redirect(303, `/portal/login`);
            }
        }
    } else {
        return next();
    };
};

function validateAuthentication(scope) {
    return async function (req, res, next) {

        let IDP, valid, scopes, orgId, response;
        if (req.params.orgName) {
            orgId = await adminDao.getOrgId(orgName);
        } else {
            orgId = req.params.orgId;
        }
        if (orgId) {
            response = await adminDao.getIdentityProvider(orgId);
            if (response.length !== 0) {
                //login from super IDP
                IDP = new IdentityProviderDTO(response[0].dataValues);
            } else {
                IDP = config.identityProvider;
            }
        } else {
            IDP = config.identityProvider;
        }

        let accessToken, basicHeader;
        //if IDP present, fetch bearer token else use basic header
        if (IDP.clientId !== "") {
            if (req.isAuthenticated() && req.user) {
                accessToken = req.user[constants.ACCESS_TOKEN];
            } else {
                accessToken = req.headers.authorization && req.headers.authorization.split(' ')[1];
            }
            //fetch certificate or JWKS URL
            if (IDP.certificate) {
                const pemKey = IDP.certificate;
                const publicKey = await importX509(pemKey, 'RS256');
                [valid, scopes] = await validateWithCert(accessToken, publicKey);
            } else {
                if (IDP.jwksURL) {
                    [valid, scopes] = await validateWithJWKS(accessToken, IDP.jwksURL);
                } else {
                    valid = false;
                }
            }
            if (!config.advanced.disableScopeValidation && valid) {
                if (scopes.split(" ").includes(scope)) {
                    return next();
                } else {
                    if (req.user) {
                        return res.redirect('login');
                    } else {
                        return util.handleError(res, new CustomError(403, constants.ERROR_CODE[403], constants.ERROR_MESSAGE.FORBIDDEN));
                    }
                }
            } else {
                if (req.user) {
                    return next();
                } else {
                    return util.handleError(res, new CustomError(401, constants.ERROR_CODE[401], constants.ERROR_MESSAGE.UNAUTHENTICATED));
                }
            }
        } else {
            if (req.isAuthenticated() && req.user) {
                basicHeader = req.user[constants.BASIC_HEADER];
            } else {
                basicHeader = req.headers.authorization && req.headers.authorization.split(' ')[1];
            }
            valid = await validateBasicAuth(basicHeader);
            if (valid) {
                return next();
            } else {
                if (req.user) {
                    return res.redirect('login');
                } else {
                    return util.handleError(res, new CustomError(401, constants.ERROR_CODE[401], constants.ERROR_MESSAGE.UNAUTHENTICATED));
                }
            }
        }
    }
}

const validateWithCert = async (token, publicKey) => {

    try {
        const { payload } = await jwtVerify(token, publicKey);
        return [true, payload.scope];
    } catch (err) {
        console.log(err);
        console.error("Invalid token:", err.message);
        return [false, ""];
    }
}

const validateWithJWKS = async (token, jwksURL) => {

    try {
        const jwks = await createRemoteJWKSet(new URL(jwksURL));
        const { payload } = await jwtVerify(token, jwks);
        return [true, payload.scope];
    } catch (err) {
        console.error("Invalid token:", err.message);
        return [false, ""];
    }
}

const validateBasicAuth = async (basicHeader) => {

    let valid = false;
    const base64Decoded = Buffer.from(basicHeader, 'base64').toString('utf-8');
    const [username, password] = base64Decoded.split(':');
    const users = config.defaultAuth.users;
    for (let user of users) {
        if (username === user.username && password === user.password) {
            valid = true;
            break;
        }
    }
    return valid;
}

const enforceMTLS = (req, res, next) => {
    const clientCert = req.connection.getPeerCertificate(true);

    if (!clientCert || Object.keys(clientCert).length === 0) {
        return res.status(403).send('Client certificate required');
    }

    if (!req.client.authorized) {
        return res.status(403).send('Client certificate verification failed');
    }

    const now = new Date();
    const validFrom = new Date(clientCert.valid_from);
    const validTo = new Date(clientCert.valid_to);
    if (validFrom > now || validTo < now) {
        return res.status(403).send('Client certificate is expired or not yet valid');
    }

    return next();
};

const enforceAPIKey = (req, res, next) => {
    const keyType = config.advanced?.apiKey?.keyType;

    if (!keyType || !secret.apiKeySecret) {
        return res.status(500).json({ error: "Server configuration error" });
    }

    const apiKey = req.headers[keyType.toLowerCase()];

    if (!apiKey || apiKey !== secret.apiKeySecret) {
        return res.status(401).json({ error: "Unauthorized: API key is invalid or not found" });
    }
    return next();
};

function getNestedValue(obj, path) {
    return path.split('.').reduce((acc, key) => acc?.[key], obj);
}


module.exports = {
    ensureAuthenticated,
    validateAuthentication,
    enforceSecuirty
}<|MERGE_RESOLUTION|>--- conflicted
+++ resolved
@@ -159,7 +159,6 @@
                     }
                 }
 
-<<<<<<< HEAD
                 if (!isMatch) {
                     console.log('Checking if user belongs to organization');
                     if (req.user && req.user[constants.ROLES.ORGANIZATION_CLAIM] !== req.user[constants.ORG_IDENTIFIER]) {
@@ -180,8 +179,6 @@
                     }
                 }
 
-=======
->>>>>>> 2eaa9652
                 if (!config.advanced.disabledRoleValidation) {
                     if (ensurePermission(req.originalUrl, role, req)) {
                         console.log('User is authorized');
