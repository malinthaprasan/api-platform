<<<<<<< HEAD
const path = require("path");
const fs = require("fs");
const exphbs = require("express-handlebars");
const config = require("../config/config");
const markdown = require("marked");
const orgDao = require("../dao/organization");
const apiDao = require("../dao/apiMetadata");
const constants = require("../utils/contstants");

let filePrefix = "../../../../src/";

const registerPartials = async (req, res, next) => {

  if (config.mode === constants.DEV_MODE) {
    console.log("Loading partials from file");
    let baseURL = constants.BASE_URL + config.port
    const filePath = req.originalUrl.split(baseURL).pop();
    registerPartialsFromFile(baseURL, path.join(__dirname, filePrefix, "partials"), req.user);
    registerPartialsFromFile(baseURL, path.join(__dirname, filePrefix, "pages", "home", "partials"), req.user);
    registerPartialsFromFile(baseURL, path.join(__dirname, filePrefix, "pages", "api-landing", "partials"), req.user);
    registerPartialsFromFile(baseURL, path.join(__dirname, filePrefix, "pages", "apis", "partials"), req.user);
    if (fs.existsSync(path.join(__dirname, filePrefix + "pages", filePath, "partials"))) {
      registerPartialsFromFile(baseURL, path.join(__dirname, filePrefix + "pages", filePath, "partials"), req.user);
    }
  } else {
    await registerPartialsFromAPI(req);
  }
  next();
};

const registerPartialsFromAPI = async (req) => {

  const orgName = req.params.orgName;
  let organization = await orgDao.getOrgID(orgName);
  let orgID = organization.ORG_ID;
  let apiID = "";
  const apiName = req.params.apiName;
  if (apiName) {
    apiID = await apiDao.getAPIId(apiName);
  }
  const url = config.adminAPI + "orgFileType?orgName=" + orgName + "&fileType=partials";
  const imageUrl = config.adminAPI + "orgFiles?orgName=" + orgName;

  //attach partials
  const partialsResponse = await fetch(url);
  let partials = await partialsResponse.json();
  let partialObject = {};
  partials.forEach((file) => {
    let fileName = file.pageName.split(".")[0];
    let content = file.pageContent;
    content = content.replaceAll(constants.IMAGES_PATH, imageUrl + constants.FILE_NAME_PARAM);
    partialObject[fileName] = content;
  });
  const hbs = exphbs.create({});
  hbs.handlebars.partials = partialObject;
=======
const path = require('path');
const fs = require('fs');
const exphbs = require('express-handlebars');
const config = require('../config/config');
const markdown = require('marked');
const adminDao = require('../dao/admin');
const constants = require('../utils/constants');

let filePrefix = constants.FILE_PREFIX;

const registerPartials = async (req, res, next) => {

    const orgName = req.originalUrl.split("/")[1];
    let baseURL = "/" + orgName;
    let filePath = req.originalUrl.split("/" + orgName).pop();
    if (config.mode === constants.DEV_MODE) {
        baseURL = "http://localhost:" + config.port;
        filePath = req.originalUrl.split(baseURL).pop();

        registerPartialsFromFile(baseURL, path.join(__dirname, filePrefix, 'partials'), req.user);
        registerPartialsFromFile(baseURL, path.join(__dirname, filePrefix, 'pages', 'home', 'partials'), req.user);
        registerPartialsFromFile(baseURL, path.join(__dirname, filePrefix, 'pages', 'api-landing', 'partials'), req.user);
        registerPartialsFromFile(baseURL, path.join(__dirname, filePrefix, 'pages', 'apis', 'partials'), req.user);
        if (fs.existsSync(path.join(__dirname, filePrefix + 'pages', filePath, 'partials'))) {
            registerPartialsFromFile(baseURL, path.join(__dirname, filePrefix + 'pages', filePath, 'partials'), req.user);
        }
    } else if (config.mode === 'multi') {
        await registerPartialsFromAPI(req)
    }
    next()
}

const registerPartialsFromAPI = async (req) => {
    const orgName = req.originalUrl.split("/")[1];
    const apiName = req.originalUrl.split("/").pop();

    const orgData = await adminDao.getOrganization(orgName);
    const imageUrl =`${config.devportalAPI}organizations/${orgData.ORG_ID}/layout?fileType=image&fileName=`;
    const apiContetnUrl = config.apiMetaDataAPI + "apiFiles?orgName=" + orgName + "&apiID=" + apiName;

    let partials =  await adminDao.getOrgContent({
        orgId: orgData.ORG_ID,
        fileType: 'partial',
    });

    let partialObject = {}
    partials.forEach(file => {
        let fileName = file.FILE_NAME.split(".")[0];
        let content = file.FILE_CONTENT.toString(constants.CHARSET_UTF8);
        content = content.replaceAll("/images/", `${imageUrl}`)
        partialObject[fileName] = content;
    });
    const markdownResponse = await fetch(apiContetnUrl + "&fileName=apiContent.md");
    const markdownContent = await markdownResponse.text();
    const markdownHtml = markdownContent ? markdown.parse(markdownContent) : '';
>>>>>>> 09c4e358

  Object.keys(partialObject).forEach((partialName) => {
    hbs.handlebars.registerPartial(partialName, partialObject[partialName]);
  });

  hbs.handlebars.partials = {
    ...hbs.handlebars.partials,
    header: hbs.handlebars.compile(partialObject[constants.HEADER_PARTIAL_NAME])({
      baseUrl: "/" + orgName,
      profile: req.user,
    }),
    [constants.HERO_PARTIAL_NAME]: hbs.handlebars.compile(partialObject[constants.HERO_PARTIAL_NAME])(
      { baseUrl: "/" + orgName }
    ),
  };
  if (req.originalUrl.includes(constants.API_LANDING_PAGE_PATH)) {
    //fetch markdown content for API if exists
    let markdownResponse = await apiDao.getAPIFile(constants.API_MD_CONTENT_FILE_NAME, orgID, apiID);
    let markdownContent = markdownResponse.API_FILE.toString("utf8");
    const markdownHtml = markdownContent ? markdown.parse(markdownContent) : "";

<<<<<<< HEAD
    //if hbs content available for API, render the hbs page
    let additionalAPIContentResponse = await apiDao.getAPIFile(constants.API_HBS_CONTENT_FILE_NAME, orgID, apiID);
    let additionalAPIContent = additionalAPIContentResponse.API_FILE.toString("utf8");
    partialObject[constants.API_CONTENT_PARTIAL_NAME] = additionalAPIContent ? additionalAPIContent : "";
    hbs.handlebars.partials[constants.API_CONTENT_PARTIAL_NAME] = hbs.handlebars.compile(
      partialObject[constants.API_CONTENT_PARTIAL_NAME])({ content: markdownHtml });
  }
};

function registerPartialsFromFile(baseURL, dir, profile) {
  const hbs = exphbs.create({});
  const filenames = fs.readdirSync(dir);
  filenames.forEach((filename) => {
    if (filename.endsWith(".hbs")) {
      let template = fs.readFileSync(path.join(dir, filename), constants.CHARSET_UTF8);
      hbs.handlebars.registerPartial(filename.split(".hbs")[0], template);
      if (filename === constants.PARTIAL_HEADER_FILE_NAME) {
        hbs.handlebars.partials = {
          ...hbs.handlebars.partials,
          header: hbs.handlebars.compile(template)({
            baseUrl: baseURL,
            profile: profile,
          }),
        };
      }
    }
  });
}
=======
    Object.keys(partialObject).forEach(partialName => {
        hbs.handlebars.registerPartial(partialName, partialObject[partialName]);
    });

    hbs.handlebars.partials = {
        ...hbs.handlebars.partials,
        header: hbs.handlebars.compile(partialObject['header'])({ baseUrl: '/' + req.originalUrl.split("/")[1], profile: req.user }),
        "api-content": hbs.handlebars.compile(partialObject['api-content'])({ content: markdownHtml })
    };
}

function registerPartialsFromFile(baseURL, dir, profile) {

    const hbs = exphbs.create({});
    const filenames = fs.readdirSync(dir);
    filenames.forEach((filename) => {
        if (filename.endsWith('.hbs')) {
            let template = fs.readFileSync(path.join(dir, filename), 'utf8');
            hbs.handlebars.registerPartial(filename.split(".hbs")[0], template);
            if (filename === "header.hbs") {
                hbs.handlebars.partials = {
                    ...hbs.handlebars.partials,
                    header: hbs.handlebars.compile(template)({ baseUrl: baseURL, profile: profile }),
                };
            }
        }
    });
};
>>>>>>> 09c4e358

module.exports = registerPartials;<|MERGE_RESOLUTION|>--- conflicted
+++ resolved
@@ -1,14 +1,14 @@
-<<<<<<< HEAD
-const path = require("path");
-const fs = require("fs");
-const exphbs = require("express-handlebars");
-const config = require("../config/config");
-const markdown = require("marked");
-const orgDao = require("../dao/organization");
-const apiDao = require("../dao/apiMetadata");
-const constants = require("../utils/contstants");
+const path = require('path');
+const fs = require('fs');
+const exphbs = require('express-handlebars');
+const config = require('../config/config');
+const markdown = require('marked');
+const adminDao = require('../dao/admin');
+const apiDao = require('../dao/apiMetadata');
 
-let filePrefix = "../../../../src/";
+const constants = require('../utils/constants');
+
+let filePrefix = constants.FILE_PREFIX;
 
 const registerPartials = async (req, res, next) => {
 
@@ -30,70 +30,17 @@
 };
 
 const registerPartialsFromAPI = async (req) => {
+  const orgName = req.params.orgName;
+  const orgData = await adminDao.getOrganization(orgName);
 
-  const orgName = req.params.orgName;
-  let organization = await orgDao.getOrgID(orgName);
-  let orgID = organization.ORG_ID;
+  let orgID = orgData.ORG_ID;
   let apiID = "";
   const apiName = req.params.apiName;
   if (apiName) {
     apiID = await apiDao.getAPIId(apiName);
   }
-  const url = config.adminAPI + "orgFileType?orgName=" + orgName + "&fileType=partials";
-  const imageUrl = config.adminAPI + "orgFiles?orgName=" + orgName;
 
-  //attach partials
-  const partialsResponse = await fetch(url);
-  let partials = await partialsResponse.json();
-  let partialObject = {};
-  partials.forEach((file) => {
-    let fileName = file.pageName.split(".")[0];
-    let content = file.pageContent;
-    content = content.replaceAll(constants.IMAGES_PATH, imageUrl + constants.FILE_NAME_PARAM);
-    partialObject[fileName] = content;
-  });
-  const hbs = exphbs.create({});
-  hbs.handlebars.partials = partialObject;
-=======
-const path = require('path');
-const fs = require('fs');
-const exphbs = require('express-handlebars');
-const config = require('../config/config');
-const markdown = require('marked');
-const adminDao = require('../dao/admin');
-const constants = require('../utils/constants');
-
-let filePrefix = constants.FILE_PREFIX;
-
-const registerPartials = async (req, res, next) => {
-
-    const orgName = req.originalUrl.split("/")[1];
-    let baseURL = "/" + orgName;
-    let filePath = req.originalUrl.split("/" + orgName).pop();
-    if (config.mode === constants.DEV_MODE) {
-        baseURL = "http://localhost:" + config.port;
-        filePath = req.originalUrl.split(baseURL).pop();
-
-        registerPartialsFromFile(baseURL, path.join(__dirname, filePrefix, 'partials'), req.user);
-        registerPartialsFromFile(baseURL, path.join(__dirname, filePrefix, 'pages', 'home', 'partials'), req.user);
-        registerPartialsFromFile(baseURL, path.join(__dirname, filePrefix, 'pages', 'api-landing', 'partials'), req.user);
-        registerPartialsFromFile(baseURL, path.join(__dirname, filePrefix, 'pages', 'apis', 'partials'), req.user);
-        if (fs.existsSync(path.join(__dirname, filePrefix + 'pages', filePath, 'partials'))) {
-            registerPartialsFromFile(baseURL, path.join(__dirname, filePrefix + 'pages', filePath, 'partials'), req.user);
-        }
-    } else if (config.mode === 'multi') {
-        await registerPartialsFromAPI(req)
-    }
-    next()
-}
-
-const registerPartialsFromAPI = async (req) => {
-    const orgName = req.originalUrl.split("/")[1];
-    const apiName = req.originalUrl.split("/").pop();
-
-    const orgData = await adminDao.getOrganization(orgName);
-    const imageUrl =`${config.devportalAPI}organizations/${orgData.ORG_ID}/layout?fileType=image&fileName=`;
-    const apiContetnUrl = config.apiMetaDataAPI + "apiFiles?orgName=" + orgName + "&apiID=" + apiName;
+  const imageUrl =`${config.devportalAPI}organizations/${orgData.ORG_ID}/layout?fileType=image&fileName=`;
 
     let partials =  await adminDao.getOrgContent({
         orgId: orgData.ORG_ID,
@@ -107,10 +54,10 @@
         content = content.replaceAll("/images/", `${imageUrl}`)
         partialObject[fileName] = content;
     });
-    const markdownResponse = await fetch(apiContetnUrl + "&fileName=apiContent.md");
-    const markdownContent = await markdownResponse.text();
-    const markdownHtml = markdownContent ? markdown.parse(markdownContent) : '';
->>>>>>> 09c4e358
+  
+
+    const hbs = exphbs.create({});
+    hbs.handlebars.partials = partialObject;
 
   Object.keys(partialObject).forEach((partialName) => {
     hbs.handlebars.registerPartial(partialName, partialObject[partialName]);
@@ -132,7 +79,6 @@
     let markdownContent = markdownResponse.API_FILE.toString("utf8");
     const markdownHtml = markdownContent ? markdown.parse(markdownContent) : "";
 
-<<<<<<< HEAD
     //if hbs content available for API, render the hbs page
     let additionalAPIContentResponse = await apiDao.getAPIFile(constants.API_HBS_CONTENT_FILE_NAME, orgID, apiID);
     let additionalAPIContent = additionalAPIContentResponse.API_FILE.toString("utf8");
@@ -161,35 +107,5 @@
     }
   });
 }
-=======
-    Object.keys(partialObject).forEach(partialName => {
-        hbs.handlebars.registerPartial(partialName, partialObject[partialName]);
-    });
-
-    hbs.handlebars.partials = {
-        ...hbs.handlebars.partials,
-        header: hbs.handlebars.compile(partialObject['header'])({ baseUrl: '/' + req.originalUrl.split("/")[1], profile: req.user }),
-        "api-content": hbs.handlebars.compile(partialObject['api-content'])({ content: markdownHtml })
-    };
-}
-
-function registerPartialsFromFile(baseURL, dir, profile) {
-
-    const hbs = exphbs.create({});
-    const filenames = fs.readdirSync(dir);
-    filenames.forEach((filename) => {
-        if (filename.endsWith('.hbs')) {
-            let template = fs.readFileSync(path.join(dir, filename), 'utf8');
-            hbs.handlebars.registerPartial(filename.split(".hbs")[0], template);
-            if (filename === "header.hbs") {
-                hbs.handlebars.partials = {
-                    ...hbs.handlebars.partials,
-                    header: hbs.handlebars.compile(template)({ baseUrl: baseURL, profile: profile }),
-                };
-            }
-        }
-    });
-};
->>>>>>> 09c4e358
 
 module.exports = registerPartials;