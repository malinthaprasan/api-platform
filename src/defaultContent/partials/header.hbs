--- conflicted
+++ resolved
@@ -21,11 +21,7 @@
   <nav class="navbar navbar-expand-lg custom-navbar fixed-top">
     <div class="container-fluid">
       <a class="navbar-brand d-flex align-items-center" href="{{baseUrl}}">
-<<<<<<< HEAD
-        <img src={{logo}} alt="Logo" class="navbar-logo me-2" />
-=======
         <img src="/images/devportalLogo.png" alt="Logo" class="navbar-logo me-2" />
->>>>>>> caaffeff
       </a>
       <button class="navbar-toggler" type="button" data-bs-toggle="collapse" data-bs-target="#navbarNav"
         aria-controls="navbarNav" aria-expanded="false" aria-label="Toggle navigation">
