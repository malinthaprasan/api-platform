--- conflicted
+++ resolved
@@ -15,12 +15,8 @@
  * specific language governing permissions and limitations
  * under the License.
  */
-<<<<<<< HEAD
 const { APIMetadata, APILabels } = require('../models/apiMetadata');
-=======
-const { APIMetadata } = require('../models/apiMetadata');
 const APISubscriptionPolicy = require('../models/apiSubscriptionPolicy');
->>>>>>> 5d18386b
 const SubscriptionPolicy = require('../models/subscriptionPolicy');
 const APIContent = require('../models/apiContent');
 const APIImageMetadata = require('../models/apiImages');
@@ -71,7 +67,6 @@
     }
 };
 
-<<<<<<< HEAD
 const createAPILabelMapping = async (orgID, apiID, labels, t) => {
 
     const labelList = [];
@@ -428,10 +423,7 @@
     }
 }
 
-const createSubscriptionPolicy = async (subscriptionPolicies, apiID, orgID, t) => {
-=======
 const createAPISubscriptionPolicy = async (apiSubscriptionPolicies, apiID, t) => {
->>>>>>> 5d18386b
 
     let apiSubscriptionPolicyList = []
     try {
@@ -469,7 +461,23 @@
         throw new Sequelize.DatabaseError(error);
     }
 };
-
+const getSubscriptionPolicyByName = async (orgID, policyName, t) => {
+
+    try {
+        const subscriptionPolicyResponse = await SubscriptionPolicy.findOne({
+            where: {
+                POLICY_NAME: policyName,
+                ORG_ID: orgID
+            }
+        }, { transaction: t });
+        return subscriptionPolicyResponse;
+    } catch (error) {
+        if (error instanceof Sequelize.ValidationError) {
+            throw error;
+        }
+        throw new Sequelize.DatabaseError(error);
+    }
+};
 const updateSubscriptionPolicy = async (orgID, policyID, policy, t) => {
     try {
         const [affectedCount, updatedRows] = await SubscriptionPolicy.update({
@@ -1217,7 +1225,12 @@
     getAPIId,
     getAPIMetadataByCondition,
     searchAPIMetadata,
-<<<<<<< HEAD
+    createSubscriptionPolicy,
+    getSubscriptionPolicyByName,
+    getSubscriptionPolicy,
+    getSubscriptionPolicies,
+    updateSubscriptionPolicy,
+    deleteSubscriptionPolicy,
     createLabels,
     getLabelID,
     deleteLabel,
@@ -1234,12 +1247,5 @@
     deleteAPILabels,
     updateLabel,
     addLabel
-=======
-    createSubscriptionPolicy,
-    getSubscriptionPolicyByName,
-    getSubscriptionPolicy,
-    getSubscriptionPolicies,
-    updateSubscriptionPolicy,
-    deleteSubscriptionPolicy
->>>>>>> 5d18386b
+
 };