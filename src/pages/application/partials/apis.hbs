--- conflicted
+++ resolved
@@ -34,13 +34,8 @@
                                     class="text-truncate d-block" style="cursor: pointer;">{{name}}</span>
                             </td>
                             <td class="app-td">{{version}}</td>
-<<<<<<< HEAD
-                            <td class="app-td">{{policyName}}</td>
+                            <td id="policy_{{subID}}" class="app-td">{{policyName}}</td>
                             {{#if (contains security 'api_key')}}
-=======
-                            <td id="policy_{{subID}}" class="app-td">{{policyName}}</td>
-                            {{!-- {{#if (contains security 'api_key')}}
->>>>>>> a4da0d2b
                             <td class="app-td">
                                 <div class="api-key-actions">
                                     <button class="common-btn-outlined btn-sm me-1" id="regenerateKeyBtn-{{subID}}"
@@ -90,15 +85,9 @@
                                     modalFunction="removeSubscription()" }}
                                     <button type="button" class="btn application-btn-icon" onclick="loadModal('planModal-{{apiID}}')">
                                         <i class="bi bi-pencil"></i>
-<<<<<<< HEAD
-                                    </button> --}}
+                                    </button>
                                     <button type="button" class="btn application-btn-icon delete-button"
                                         onclick="openWarningModal('{{../orgID}}', '{{../applicationMetadata.id}}', '{{refID}}', '{{subID}}')">
-=======
-                                    </button>
-                                    <button type="button" class="btn application-btn-icon delete-button" 
-                                        onclick="openDeleteModal('{{../orgID}}', '{{../applicationMetadata.id}}', '{{refID}}', '{{subID}}')">
->>>>>>> a4da0d2b
                                         <i class="bi bi-trash"></i>
                                     </button>
                                 </div>
