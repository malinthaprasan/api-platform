--- conflicted
+++ resolved
@@ -261,14 +261,10 @@
 
 const invokeApiRequest = async (req, method, url, headers, body) => {
 
-<<<<<<< HEAD
-    headers = headers || {}; 
+    headers = headers || {};
     headers.Authorization = req.user.accessToken; 
     console.log('sending accesss token', req.user.accessToken)
-=======
-    headers = headers || {};
-    headers.Authorization = `${config.controlPlane.accessToken}`;
->>>>>>> c4035999
+
 
     const certPath = path.join(process.cwd(), config.controlPlane.pathToCertificate);
 
