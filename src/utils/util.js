/*
 * Copyright (c) 2024, WSO2 Inc. (http://www.wso2.org) All Rights Reserved.
 *
 * WSO2 Inc. licenses this file to you under the Apache License,
 * Version 2.0 (the "License"); you may not use this file except
 * in compliance with the License.
 * You may obtain a copy of the License at
 *
 * http://www.apache.org/licenses/LICENSE-2.0
 *
 * Unless required by applicable law or agreed to in writing,
 * software distributed under the License is distributed on an
 * "AS IS" BASIS, WITHOUT WARRANTIES OR CONDITIONS OF ANY
 * KIND, either express or implied. See the License for the
 * specific language governing permissions and limitations
 * under the License.
 */
/* eslint-disable no-undef */
const path = require('path');
const fs = require('fs');
const marked = require('marked');
const Handlebars = require('handlebars');
const { CustomError } = require('../utils/errors/customErrors');
const adminDao = require('../dao/admin');
const constants = require('../utils/constants');
const unzipper = require('unzipper');
const axios = require('axios');
const qs = require('qs');
const https = require('https');
const config = require(process.cwd() + '/config.json');
const { body } = require('express-validator');
const { Sequelize } = require('sequelize');
const apiDao = require('../dao/apiMetadata');
const subscriptionPolicyDTO = require('../dto/subscriptionPolicy');
const jwt = require('jsonwebtoken');

// Function to load and convert markdown file to HTML
function loadMarkdown(filename, dirName) {

    const filePath = path.join(process.cwd(), dirName, filename);
    if (fs.existsSync(filePath)) {
        const fileContent = fs.readFileSync(filePath, constants.CHARSET_UTF8);
        return marked.parse(fileContent);
    } else {
        return null;
    }
};


function renderTemplate(templatePath, layoutPath, templateContent, isTechnical) {

    let completeTemplatePath;
    if (isTechnical) {
        completeTemplatePath = path.join(require.main.filename, templatePath);
    } else {
        completeTemplatePath = path.join(process.cwd(), templatePath);
    }

    const templateResponse = fs.readFileSync(completeTemplatePath, constants.CHARSET_UTF8);
    const completeLayoutPath = path.join(process.cwd(), layoutPath);
    const layoutResponse = fs.readFileSync(completeLayoutPath, constants.CHARSET_UTF8)

    const template = Handlebars.compile(templateResponse.toString());
    const layout = Handlebars.compile(layoutResponse.toString());

    return layout({
        body: template(templateContent)
    });
}

async function loadLayoutFromAPI(orgID, viewName) {

    var layoutContent = await adminDao.getOrgContent({
        orgId: orgID,
        fileType: constants.FILE_TYPE.LAYOUT,
        fileName: constants.FILE_NAME.MAIN,
        viewName: viewName
    });
    if (layoutContent) {
        return layoutContent.FILE_CONTENT.toString(constants.CHARSET_UTF8);
    } else {
        return "";
    }
}

async function loadTemplateFromAPI(orgID, filePath, viewName) {

    var templateContent = await adminDao.getOrgContent({
        orgId: orgID,
        filePath: filePath,
        fileType: constants.FILE_TYPE.TEMPLATE,
        fileName: constants.FILE_NAME.PAGE,
        viewName: viewName
    });
    return templateContent ? templateContent.FILE_CONTENT.toString(constants.CHARSET_UTF8) : "";
}

async function renderTemplateFromAPI(templateContent, orgID, orgName, filePath, viewName) {

    var templatePage = await loadTemplateFromAPI(orgID, filePath, viewName);
    var layoutContent = await loadLayoutFromAPI(orgID, viewName);
    const template = Handlebars.compile(templatePage.toString());
    const layout = Handlebars.compile(layoutContent.toString());
    return layout({
        body: template(templateContent),
    });

}

async function renderGivenTemplate(templatePage, layoutPage, templateContent) {

    const template = Handlebars.compile(templatePage.toString());
    const layout = Handlebars.compile(layoutPage.toString());
    return layout({
        body: template(templateContent),
    });
}

function getErrors(errors) {

    const errorList = [];
    errors.errors.forEach(element => {
        errorList.push({
            code: '400',
            message: 'input validation failed',
            description: element.msg
        })
    });
    return errorList;
}

function handleError(res, error) {
    if (error instanceof Sequelize.UniqueConstraintError) {
        return res.status(409).json({
            code: "409",
            message: "Conflict",
            description: error.errors ? error.errors[0].message : error.message.replaceAll('"', ''),
        });
    } else if (error instanceof Sequelize.ValidationError) {
        return res.status(400).json({
            code: "400",
            message: "Bad Request",
            description: error.message
        });
    } else if (error instanceof Sequelize.EmptyResultError) {
        return res.status(404).json({
            code: "404",
            message: "Resource Not Found",
            description: error.message
        });
    } else if (error instanceof CustomError) {
        return res.status(error.statusCode).json({
            code: error.statusCode,
            message: error.message,
            description: error.description
        });
    } else {
        let errorDescription = error.message;
        if (error instanceof Sequelize.DatabaseError) {
            errorDescription = "Internal Server Error";
        }
        return res.status(500).json({
            "code": "500",
            "message": "Internal Server Error",
            "description": errorDescription
        });
    }
};

const unzipFile = async (zipPath, extractPath) => {
    const extractedFiles = [];
    await new Promise((resolve, reject) => {
        fs.createReadStream(zipPath)
            .pipe(unzipper.Parse())
            .on('entry', entry => {
                const entryPath = entry.path;

                if (!entryPath.includes('__MACOSX')) {
                    const filePath = path.join(extractPath, entryPath);

                    if (entry.type === 'Directory') {
                        fs.mkdirSync(filePath, { recursive: true });
                        entry.autodrain();
                    } else {
                        extractedFiles.push(filePath);
                        entry.pipe(fs.createWriteStream(filePath));
                    }
                } else {
                    entry.autodrain();
                }
            })
            .on('close', async () => {
                extractedFiles.length > 0 ? resolve() : reject(new Error('No files were extracted'));
            })
            .on('error', err => {
                reject(new Error(`Unzip failed: ${err.message}`));
            });
    });
};

const imageMapping = {
    [constants.FILE_EXTENSIONS.SVG]: constants.MIME_TYPES.SVG,
    [constants.FILE_EXTENSIONS.JPG]: constants.MIME_TYPES.JPEG,
    [constants.FILE_EXTENSIONS.JPEG]: constants.MIME_TYPES.JPEG,
    [constants.FILE_EXTENSIONS.PNG]: constants.MIME_TYPES.PNG,
    [constants.FILE_EXTENSIONS.GIF]: constants.MIME_TYPES.GIF,
};
const fileMapping = {
    [constants.FILE_EXTENSIONS.JSON]: constants.MIME_TYPES.JSON,
    [constants.FILE_EXTENSIONS.YAML]: constants.MIME_TYPES.YAML,
    [constants.FILE_EXTENSIONS.YML]: constants.MIME_TYPES.YAML,
    [constants.FILE_EXTENSIONS.XML]: constants.MIME_TYPES.XML
}

const textFiles = [
    constants.FILE_EXTENSIONS.HTML, constants.FILE_EXTENSIONS.HBS, constants.FILE_EXTENSIONS.MD,
    constants.FILE_EXTENSIONS.JSON, constants.FILE_EXTENSIONS.YAML, constants.FILE_EXTENSIONS.YML
]

const isTextFile = (fileExtension) => {
    return textFiles.includes(fileExtension)
}

const retrieveContentType = (fileName, fileType) => {

    if (fileType === constants.STYLE)
        return constants.MIME_TYPES.CSS;

    const extension = path.extname(fileName).toLowerCase();

    if (fileType === constants.IMAGE) {
        return imageMapping[extension] || constants.MIME_TYPES.CONYEMT_TYPE_OCT;
    }
    if (fileType === constants.TEXT) {
        return fileMapping[extension] || constants.MIME_TYPES.TEXT;
    }
    return constants.MIME_TYPES.TEXT;
};

const getAPIFileContent = (directory) => {
    let files = [];
    const filenames = fs.readdirSync(directory);
    filenames.forEach((filename) => {
        if (!(filename === '.DS_Store')) {
            let fileContent = fs.readFileSync(path.join(directory, filename), 'utf8');
            files.push({ fileName: filename, content: fileContent });
        }
    });
    return files;
};

const getAPIImages = async (directory) => {
    let files = [];
    const filenames = await fs.promises.readdir(directory, { withFileTypes: true });
    for (const filename of filenames) {
        if (!(filename === '.DS_Store')) {
            let fileContent = await fs.promises.readFile(path.join(directory, filename.name));
            files.push({ fileName: filename.name, content: fileContent });
        }
    }
    return files;
};

const invokeApiRequest = async (req, method, url, headers, body) => {

    console.log(`Invoking API: ${url}`);
    headers = headers || {};
<<<<<<< HEAD
    if (req.user) {
        console.log(`User is authenticated. Adding access token to the request.`);
        headers.Authorization = "Bearer " + req.user.accessToken;
    } else if (req.headers.authorization) {
        headers.Authorization = req.headers.authorization;
    } else {
        console.log("Access token expired")
    }
=======
    headers.Authorization = req.user?.exchangedToken ? `Bearer ${req.exchangedToken}` : req.user ? `Bearer ${req.user.accessToken}` : req.headers.authorization;
>>>>>>> 667767b7
    let httpsAgent;

    if (config.controlPlane.disableCertValidation) {
        httpsAgent = new https.Agent({
            rejectUnauthorized: false,
        });
    } else {
        const certPath = path.join(process.cwd(), config.controlPlane.pathToCertificate);
        httpsAgent = new https.Agent({
            ca: fs.readFileSync(certPath),
            rejectUnauthorized: true,
        });
    }
    try {
        const options = {
            method,
            headers,
            httpsAgent,
        };

        if (body) {
            options.data = body;
        }
        if (config.apendOrgId) {
            let accessToken = headers.Authorization.split(" ")[1];
            decodedToken = jwt.decode(accessToken);
            url = url + `?${constants.ORG_ID}=${decodedToken.organization.uuid}`;
        }
        const response = await axios(url, options);
        return response.data;
    } catch (error) {
        console.log(`Error while invoking API:`, error);
        let message = error.message;
        if (error.response) {
            message = error.response.data.description;
        }
        throw new CustomError(error.status, 'Request failed', message);
    }
};


const validateIDP = () => {

    const validations = [

        body('authorizationURL')
            .notEmpty()
            .isURL({
                protocols: ['http', 'https'], // Allow both http and https
                require_tld: false
            }).withMessage('authorizationURL must be a valid URL'),
        body('tokenURL')
            .notEmpty()
            .isURL({
                protocols: ['http', 'https'], // Allow both http and https
                require_tld: false
            }).withMessage('tokenURL must be a valid URL'),
        body('clientId')
            .notEmpty()
            .escape(),
        body('userInfoURL')
            .optional()
            .isURL({
                protocols: ['http', 'https'], // Allow both http and https
                require_tld: false
            }).withMessage('userInfoURL must be a valid URL'),
        body('callbackURL')
            .notEmpty()
            .isURL({
                protocols: ['http', 'https'], // Allow both http and https
                require_tld: false
            }).withMessage('callbackURL must be a valid URL'),
        body('logoutURL')
            .notEmpty()
            .isURL({
                protocols: ['http', 'https'], // Allow both http and https
                require_tld: false
            }).withMessage('logoutURL must be a valid URL'),
        body('logoutRedirectURI')
            .notEmpty()
            .isURL({
                protocols: ['http', 'https'], // Allow both http and https
                require_tld: false
            }).withMessage('logoutRedirectURI must be a valid URL'),
        body('signUpURL')
            .optional()
            .isURL({
                protocols: ['http', 'https'], // Allow both http and https
                require_tld: false
            }).withMessage('signUpURL must be a valid URL'),
        body('name')
            .notEmpty()
            .escape(),
        body('*')
            .if(body('*').isString())
            .trim()
    ];
    return validations;
}

const validateOrganization = () => {

    const validations = [
        body('businessOwnerEmail')
            .optional({ checkFalsy: true })
            .isEmail(),
        body('*')
            .if(body('*').not().equals('orgHandle'))
            .optional()
            .customSanitizer(value => value.replace(/[<>"'&]/g, ''))
            .trim()
    ]
    return validations;
}

const validateProvider = () => {

    const validations = [
        body('name')
            .notEmpty()
            .escape()
            .trim(),
        body('providerURL')
            .notEmpty()
            .isURL({
                protocols: ['http', 'https'], // Allow both http and https
                require_tld: false
            }).withMessage('providerUrl must be a valid URL')
    ]
    return validations;
}

const rejectExtraProperties = (allowedKeys, payload) => {

    const extraKeys = Object.keys(payload).filter(
        (key) => !allowedKeys.includes(key)
    );
    return extraKeys;
};

async function readFilesInDirectory(directory, orgId, protocol, host, viewName, baseDir = '') {

    try {
        const files = await fs.promises.readdir(directory, { withFileTypes: true });
        let fileDetails = [];
        for (const file of files) {
            const filePath = path.join(directory, file.name);
            const relativePath = path.join(baseDir, file.name);
            if (file.isDirectory()) {
                const subDirContents = await readFilesInDirectory(filePath, orgId, protocol, host, viewName, relativePath);
                fileDetails = fileDetails.concat(subDirContents);
            } else {
                let content = await fs.promises.readFile(filePath);
                let strContent = await fs.promises.readFile(filePath, constants.CHARSET_UTF8);
                let dir = baseDir.replace(/^[^/]+\/?/, '') || '/';
                let fileType;
                if (file.name.endsWith(".css")) {
                    fileType = "style"
                    if (file.name === "main.css") {
                        strContent = strContent.replace(/@import\s*['"]\/styles\/([^'"]+)['"];/g,
                            `@import url("${protocol}://${host}${constants.ROUTE.DEVPORTAL_ASSETS_BASE_PATH}${orgId}/views/${viewName}/layout?fileType=style&fileName=$1");`);
                        content = Buffer.from(strContent, constants.CHARSET_UTF8);
                    }
                } else if (file.name.endsWith(".hbs") && dir.endsWith("layout")) {
                    fileType = "layout"
                    if (file.name === "main.hbs") {
                        strContent = strContent.replace(/\/styles\//g, `${protocol}://${host}${constants.ROUTE.DEVPORTAL_ASSETS_BASE_PATH}${orgId}/views/${viewName}/layout?fileType=style&fileName=`);
                        content = Buffer.from(strContent, constants.CHARSET_UTF8);
                    }
                    validateScripts(strContent);
                } else if (file.name.endsWith(".hbs") && dir.endsWith("partials")) {
                    validateScripts(strContent);
                    fileType = "partial"
                } else if (file.name.endsWith(".md") && dir.endsWith("content")) {
                    fileType = "markDown";
                } else if (file.name.endsWith(".hbs")) {
                    validateScripts(strContent);
                    fileType = "template";
                } else {
                    fileType = "image";
                }

                fileDetails.push({
                    filePath: dir,
                    fileName: file.name,
                    fileContent: content,
                    fileType: fileType
                });
            }
        }
        return fileDetails;
    } catch (error) {
        console.error("Error occurred while reading files in directory", error);
        throw error;
    }
}

function validateScripts(strContent) {
    try {
        const allowedScripts = new Set([
            "<script src='https://cdn.jsdelivr.net/npm/bootstrap@5.3.3/dist/js/bootstrap.bundle.min.js'></script>",
            "<script src='/technical-scripts/search.js' defer></script>",
            "<script src='/technical-scripts/filter.js' defer></script>",
            "<script src='/technical-scripts/common.js' defer></script>",
            "<script src='/technical-scripts/subscription.js' defer></script>"
        ]);
    
        const scriptRegex = /<script(?:\s+[^>]*)?>[\s\S]*?<\/script>/g;
        let match;
        const extractedScripts = new Set();
    
        while ((match = scriptRegex.exec(strContent)) !== null) {
            extractedScripts.add(match[0].trim());
        }
    
        for (const script of extractedScripts) {
            if (!allowedScripts.has(script)) {
                throw new CustomError(400, constants.ERROR_CODE[400], `Additional scripts not allowed`);
            }
        }
    } catch (error) {
        console.error("Error occurred while validating scripts", error);
        throw error;
    }
}

function appendAPIImageURL(subList, req, orgID) {
    subList.forEach(element => {
        const images = element.apiInfo.apiImageMetadata;
        let apiImageUrl = '';
        for (const key in images) {
            apiImageUrl = `${req.protocol}://${req.get('host')}${constants.ROUTE.DEVPORTAL_ASSETS_BASE_PATH}${orgID}${constants.ROUTE.API_FILE_PATH}${element.apiID}${constants.API_TEMPLATE_FILE_NAME}`;
            const modifiedApiImageURL = apiImageUrl + images[key];
            element.apiInfo.apiImageMetadata[key] = modifiedApiImageURL;
        }
    });
}

async function appendSubscriptionPlanDetails(orgID, subscriptionPolicies) {
    let subscriptionPlans = [];
    if (subscriptionPolicies) {
        for (const policy of subscriptionPolicies) {
            const subscriptionPlan = await loadSubscriptionPlan(orgID, policy.policyName);
            subscriptionPlans.push({
                policyID: subscriptionPlan.policyID,
                displayName: subscriptionPlan.displayName,
                policyName: subscriptionPlan.policyName,
                description: subscriptionPlan.description,
                billingPlan: subscriptionPlan.billingPlan,
                requestCount: subscriptionPlan.requestCount,
            });
        }
    }
    return subscriptionPlans;
}

const loadSubscriptionPlan = async (orgID, policyName) => {

    try {
        const policyData = await apiDao.getSubscriptionPolicyByName(orgID, policyName);
        if (policyData) {
            return new subscriptionPolicyDTO(policyData);
        } else {
            throw new CustomError(404, constants.ERROR_CODE[404], constants.ERROR_MESSAGE.SUBSCRIPTION_POLICY_NOT_FOUND);
        }
    } catch (error) {
        console.error("Error occurred while loading subscription plans", error);
        util.handleError(res, error);
    }
}

async function tokenExchanger(token, orgName) {
    const url = config.advanced.tokenExchanger.url;
    const orgDetails = await adminDao.getOrganization(orgName);
    if (!orgDetails) {
        throw new Error('Organization not found');
    } else if (!orgDetails.ORGANIZATION_IDENTIFIER) {
        throw new Error('Organization Identifier not found');
    }

    const data = qs.stringify({
        client_id: config.advanced.tokenExchanger.client_id,
        grant_type: config.advanced.tokenExchanger.grant_type,
        subject_token_type: config.advanced.tokenExchanger.subject_token_type,
        requested_token_type: config.advanced.tokenExchanger.requested_token_type,
        scope: config.advanced.tokenExchanger.scope,
        subject_token: token,
        orgHandle: orgDetails.ORGANIZATION_IDENTIFIER
    });

    try {
        const response = await axios.post(url, data, {
            headers: {
                'Referer': '',
                'Accept': 'application/json',
                'Content-Type': 'application/x-www-form-urlencoded'
            }
        });

        return response.data.access_token;
    } catch (error) {
        console.error('Token exchange failed:', error.response ? error.response.data : error.message);
        throw new Error('Failed to exchange token');
    }
}

module.exports = {
    loadMarkdown,
    renderTemplate,
    loadLayoutFromAPI,
    loadTemplateFromAPI,
    renderTemplateFromAPI,
    renderGivenTemplate,
    handleError,
    unzipFile,
    retrieveContentType,
    getAPIFileContent,
    getAPIImages,
    isTextFile,
    invokeApiRequest,
    validateIDP,
    validateOrganization,
    getErrors,
    validateProvider,
    rejectExtraProperties,
    readFilesInDirectory,
    appendAPIImageURL,
    appendSubscriptionPlanDetails,
    tokenExchanger
}<|MERGE_RESOLUTION|>--- conflicted
+++ resolved
@@ -265,7 +265,6 @@
 
     console.log(`Invoking API: ${url}`);
     headers = headers || {};
-<<<<<<< HEAD
     if (req.user) {
         console.log(`User is authenticated. Adding access token to the request.`);
         headers.Authorization = "Bearer " + req.user.accessToken;
@@ -274,9 +273,7 @@
     } else {
         console.log("Access token expired")
     }
-=======
     headers.Authorization = req.user?.exchangedToken ? `Bearer ${req.exchangedToken}` : req.user ? `Bearer ${req.user.accessToken}` : req.headers.authorization;
->>>>>>> 667767b7
     let httpsAgent;
 
     if (config.controlPlane.disableCertValidation) {
