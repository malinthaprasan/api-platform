--- conflicted
+++ resolved
@@ -251,16 +251,11 @@
 
 const invokeApiRequest = async (method, url, headers, body) => {
 
-<<<<<<< HEAD
     const cpToken = require(process.cwd() + '/cpToken');
     const token = cpToken.token;
 
-    headers = headers || {}; 
-    headers.Authorization = `Bearer ${token}`; 
-=======
     headers = headers || {};
     headers.Authorization = `${config.controlPlane.accessToken}`;
->>>>>>> c4035999
 
     const certPath = path.join(process.cwd(), config.controlPlane.pathToCertificate);
 
