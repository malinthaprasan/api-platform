--- conflicted
+++ resolved
@@ -451,44 +451,41 @@
 
 async function readFilesInDirectory(directory, orgId, protocol, host, viewName, baseDir = '') {
 
-    try {
-        const files = await fs.promises.readdir(directory, { withFileTypes: true });
-        let fileDetails = [];
-        for (const file of files) {
-            const filePath = path.join(directory, file.name);
-            const relativePath = path.join(baseDir, file.name);
-            if (file.isDirectory()) {
-                const subDirContents = await readFilesInDirectory(filePath, orgId, protocol, host, viewName, relativePath);
-                fileDetails = fileDetails.concat(subDirContents);
+    const files = await fs.promises.readdir(directory, { withFileTypes: true });
+    let fileDetails = [];
+    for (const file of files) {
+        const filePath = path.join(directory, file.name);
+        const relativePath = path.join(baseDir, file.name);
+        if (file.isDirectory()) {
+            const subDirContents = await readFilesInDirectory(filePath, orgId, protocol, host, viewName, relativePath);
+            fileDetails = fileDetails.concat(subDirContents);
+        } else {
+            let content = await fs.promises.readFile(filePath);
+            let strContent = await fs.promises.readFile(filePath, constants.CHARSET_UTF8);
+            let dir = baseDir.replace(/^[^/]+\/?/, '') || '/';
+            let fileType;
+            if (file.name.endsWith(".css")) {
+                fileType = "style"
+                if (file.name === "main.css") {
+                    strContent = strContent.replace(/@import\s*['"]\/styles\/([^'"]+)['"];/g,
+                        `@import url("${protocol}://${host}${constants.ROUTE.DEVPORTAL_ASSETS_BASE_PATH}${orgId}/views/${viewName}/layout?fileType=style&fileName=$1");`);
+                    content = Buffer.from(strContent, constants.CHARSET_UTF8);
+                }
+            } else if (file.name.endsWith(".hbs") && dir.endsWith("layout")) {
+                fileType = "layout"
+                if (file.name === "main.hbs") {
+                    strContent = strContent.replace(/\/styles\//g, `${protocol}://${host}${constants.ROUTE.DEVPORTAL_ASSETS_BASE_PATH}${orgId}/views/${viewName}/layout?fileType=style&fileName=`);
+                    content = Buffer.from(strContent, constants.CHARSET_UTF8);
+                }
+            } else if (file.name.endsWith(".hbs") && dir.endsWith("partials")) {
+                fileType = "partial"
+            } else if (file.name.endsWith(".md") && dir.endsWith("content")) {
+                fileType = "markDown";
+            } else if (file.name.endsWith(".hbs")) {
+                fileType = "template";
             } else {
-                let content = await fs.promises.readFile(filePath);
-                let strContent = await fs.promises.readFile(filePath, constants.CHARSET_UTF8);
-                let dir = baseDir.replace(/^[^/]+\/?/, '') || '/';
-                let fileType;
-                if (file.name.endsWith(".css")) {
-                    fileType = "style"
-                    if (file.name === "main.css") {
-                        strContent = strContent.replace(/@import\s*['"]\/styles\/([^'"]+)['"];/g, `@import url("${config.advanced.resourceLoadFromBaseUrl ? config.baseUrl : `${protocol}://${host}`}${constants.ROUTE.DEVPORTAL_ASSETS_BASE_PATH}${orgId}/views/${viewName}/layout?fileType=style&fileName=$1");`);
-                        content = Buffer.from(strContent, constants.CHARSET_UTF8);
-                    }
-                } else if (file.name.endsWith(".hbs") && dir.endsWith("layout")) {
-                    fileType = "layout"
-                    if (file.name === "main.hbs") {
-                        strContent = strContent.replace(/\/styles\//g, `${config.advanced.resourceLoadFromBaseUrl ? config.baseUrl : `${protocol}://${host}`}${constants.ROUTE.DEVPORTAL_ASSETS_BASE_PATH}${orgId}/views/${viewName}/layout?fileType=style&fileName=`);                        
-                        content = Buffer.from(strContent, constants.CHARSET_UTF8);
-                    }
-                    validateScripts(strContent);
-                } else if (file.name.endsWith(".hbs") && dir.endsWith("partials")) {
-                    validateScripts(strContent);
-                    fileType = "partial"
-                } else if (file.name.endsWith(".md") && dir.endsWith("content")) {
-                    fileType = "markDown";
-                } else if (file.name.endsWith(".hbs")) {
-                    validateScripts(strContent);
-                    fileType = "template";
-                } else {
-                    fileType = "image";
-                }
+                fileType = "image";
+            }
 
                 fileDetails.push({
                     filePath: dir,
@@ -612,19 +609,6 @@
         console.error('Token exchange failed:', error.response ? error.response.data : error.message);
         throw new Error('Failed to exchange token');
     }
-}
-
-async function listFiles(path) {
-
-    let files = [];
-    fs.promises.readdir(path, (err, files) => {
-        if (err) {
-            console.error('Error reading directory:', err);
-            return;
-        }
-        console.log('Files in directory:', files);
-    });
-    return files;
 }
 
 module.exports = {
@@ -648,12 +632,9 @@
     validateProvider,
     rejectExtraProperties,
     readFilesInDirectory,
-<<<<<<< HEAD
+    appendAPIImageURL,
+    appendSubscriptionPlanDetails,
+    tokenExchanger,
     listFiles,
     readDocFiles
-=======
-    appendAPIImageURL,
-    appendSubscriptionPlanDetails,
-    tokenExchanger
->>>>>>> abaeec7a
 }