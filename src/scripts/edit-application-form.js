--- conflicted
+++ resolved
@@ -144,22 +144,8 @@
             }
             return false;
         }
-<<<<<<< HEAD
-        const responseData = await response.json();
-        await showAlert(
-            responseData.message || 'Application updated successfully!',
-            'success'
-        );
-        form.reset();
-        window.location.href = document.referrer || '/applications';
-    } catch (error) {
-        ('Error saving application:', error);
-        await showAlert('Failed to update application.', 'error');
-    }
-=======
     };
     
     // Initialize inline editing
     setupInlineEditing();
->>>>>>> caaffeff
 });