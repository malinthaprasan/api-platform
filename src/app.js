--- conflicted
+++ resolved
@@ -99,18 +99,17 @@
     return typeof str === 'string' ? str.toLowerCase() : str;
 });
 
-<<<<<<< HEAD
+Handlebars.registerHelper('isMiddle', function(index, length) {
+    const middleIndex = Math.floor(length / 2);
+    return index === middleIndex;
+});
+
 Handlebars.registerHelper('startsWith', function(str, includeStr, options) {
     if (str && str.startsWith(includeStr)) {
         return options.fn(this);  // Executes the block if true
     } else {
         return options.inverse(this);  // Executes the else block if false
     }
-=======
-Handlebars.registerHelper('isMiddle', function(index, length) {
-    const middleIndex = Math.floor(length / 2);
-    return index === middleIndex;
->>>>>>> 3a3643dc
 });
 
 app.use(express.json());
