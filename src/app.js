const express = require('express');
const { engine } = require('express-handlebars');
const passport = require('passport');
const session = require('express-session');
const crypto = require('crypto');
const path = require('path');
const fs = require('fs');
const authRoute = require('./routes/authRoute');
const adminRoute = require('./routes/adminRoute');
const orgContent = require('./routes/orgContentRoute');
const apiContent = require('./routes/apiContentRoute');
const customContent = require('./routes/customPageRoute');
<<<<<<< HEAD
const designRoute = require('./routes/designModeRoute');
const session = require('express-session');
const crypto = require('crypto');
=======
>>>>>>> 6c2f7143
const config = require('./config/config');
const { copyStyelSheet, copyStyelSheetMulti } = require('./utils/util');
const registerPartials = require('./middlewares/registerPartials');
const Handlebars = require('handlebars');

const app = express();
const secret = crypto.randomBytes(64).toString('hex');
const filePrefix = '../../../src/';

app.engine('.hbs', engine({
    extname: '.hbs'
}));

app.set('view engine', 'hbs');

Handlebars.registerHelper('eq', function (a, b) {
    return (a == b);
});

Handlebars.registerHelper('in', function (value, options) {
    const validValues = options.hash.values.split(',');
    return validValues.includes(value) ? options.fn(this) : options.inverse(this);
});

app.use(express.json());

app.use(session({
    secret: secret,
    resave: false,
    saveUninitialized: true,
    cookie: { secure: false } // Set to true if using HTTPS
}));

app.use(passport.initialize());
app.use(passport.session());

// Serialize user into the session
passport.serializeUser((user, done) => {
    done(null, user);
});

// Deserialize user from the session
passport.deserializeUser((user, done) => {
    done(null, user);
});

app.use('/styles', express.static(path.join(__dirname, filePrefix + 'styles')));
app.use('/admin', adminRoute);

<<<<<<< HEAD
if (config.mode == 'single' || config.mode == 'design') {
    //register images and stylesheet folders for single tenante scenario
=======
if (config.mode === 'single') {
    // Register images and stylesheet folders for single tenant scenario
>>>>>>> 6c2f7143
    app.use('/images', express.static(path.join(__dirname, filePrefix + 'images')));
    copyStyelSheet();
} else if (config.mode === 'multi') {
    copyStyelSheetMulti();
}

const folderToDelete = path.join(__dirname, '../../../src/styles');

process.on('SIGINT', () => {
    if (fs.existsSync(folderToDelete)) {
        fs.rmSync(folderToDelete, { recursive: true, force: true });
    }
    process.exit();
});

process.on('exit', () => {
    if (fs.existsSync(folderToDelete)) {
        fs.rmSync(folderToDelete, { recursive: true, force: true });
    }
});

<<<<<<< HEAD
Handlebars.registerHelper('eq', function (a, b) {
    return (a == b);
});

Handlebars.registerHelper('in', function (value, options) {
    const validValues = options.hash.values.split(',');
    return validValues.includes(value) ? options.fn(this) : options.inverse(this);
});

if (config.mode == 'design') {
    app.use('/mock', express.static(path.join(__dirname, filePrefix + 'mock')));
    app.use('/', registerPartials);
    app.use('/', designRoute);
} else {
    app.use('/', authRoute);
    app.use('/', registerPartials);
    app.use('/', apiContent);
    app.use('/', orgContent);
    app.use('/', customContent);
}
=======
app.use('/', authRoute);
app.use('/', registerPartials);
app.use('/', apiContent);
app.use('/', orgContent);
app.use('/', customContent);
>>>>>>> 6c2f7143

app.listen(config.port);<|MERGE_RESOLUTION|>--- conflicted
+++ resolved
@@ -10,12 +10,9 @@
 const orgContent = require('./routes/orgContentRoute');
 const apiContent = require('./routes/apiContentRoute');
 const customContent = require('./routes/customPageRoute');
-<<<<<<< HEAD
 const designRoute = require('./routes/designModeRoute');
 const session = require('express-session');
 const crypto = require('crypto');
-=======
->>>>>>> 6c2f7143
 const config = require('./config/config');
 const { copyStyelSheet, copyStyelSheetMulti } = require('./utils/util');
 const registerPartials = require('./middlewares/registerPartials');
@@ -65,13 +62,10 @@
 app.use('/styles', express.static(path.join(__dirname, filePrefix + 'styles')));
 app.use('/admin', adminRoute);
 
-<<<<<<< HEAD
+app.set('view engine', 'hbs');
+
 if (config.mode == 'single' || config.mode == 'design') {
     //register images and stylesheet folders for single tenante scenario
-=======
-if (config.mode === 'single') {
-    // Register images and stylesheet folders for single tenant scenario
->>>>>>> 6c2f7143
     app.use('/images', express.static(path.join(__dirname, filePrefix + 'images')));
     copyStyelSheet();
 } else if (config.mode === 'multi') {
@@ -93,7 +87,6 @@
     }
 });
 
-<<<<<<< HEAD
 Handlebars.registerHelper('eq', function (a, b) {
     return (a == b);
 });
@@ -114,12 +107,5 @@
     app.use('/', orgContent);
     app.use('/', customContent);
 }
-=======
-app.use('/', authRoute);
-app.use('/', registerPartials);
-app.use('/', apiContent);
-app.use('/', orgContent);
-app.use('/', customContent);
->>>>>>> 6c2f7143
 
 app.listen(config.port);