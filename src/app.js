--- conflicted
+++ resolved
@@ -6,24 +6,14 @@
 const path = require('path');
 const fs = require('fs');
 const authRoute = require('./routes/authRoute');
-<<<<<<< HEAD
 const adminRoute = require('./routes/adminRoute');
-const singleOrgContent = require('./routes/singleOrgContentRoute');
-const multiOrgContent = require('./routes/multipleOrgContentRoute');
-const config = require('./config/config');
-const { copyStyelSheet, copyStyelSheetMulti } = require('./utils/util');
-=======
 const orgContent = require('./routes/orgContentRoute');
 const apiContent = require('./routes/apiContentRoute');
 const customContent = require('./routes/customPageRoute');
-const session = require('express-session');
-const crypto = require('crypto');
 const config = require('./config/config');
 const { copyStyelSheet, copyStyelSheetMulti } = require('./utils/util');
 const registerPartials = require('./middlewares/registerPartials');
-const path = require('path');
 const fs = require('fs');
->>>>>>> bca60120
 const Handlebars = require('handlebars');
 
 const app = express();
@@ -67,27 +57,15 @@
 });
 
 app.use('/styles', express.static(path.join(__dirname, filePrefix + 'styles')));
-
-<<<<<<< HEAD
-app.use('/', authRoute);
 app.use('/admin', adminRoute);
 
-=======
->>>>>>> bca60120
 if (config.mode == 'single') {
     //register images and stylesheet folders for single tenante scenario
     app.use('/images', express.static(path.join(__dirname, filePrefix + 'images')));
     copyStyelSheet();
-<<<<<<< HEAD
-    app.use('/', singleOrgContent);
-} else if (config.mode == 'multi') {
-    copyStyelSheetMulti();
-    app.use('/', multiOrgContent);
-=======
 
 } else if (config.mode == 'multi') {
     copyStyelSheetMulti();
->>>>>>> bca60120
 }
 
 const folderToDelete = path.join(__dirname, '../../../src/' + '/styles');
@@ -106,8 +84,6 @@
     }
 });
 
-<<<<<<< HEAD
-=======
 Handlebars.registerHelper('eq', function (a, b) {
     return (a == b);
 });
@@ -124,5 +100,4 @@
 app.use('/', orgContent);
 app.use('/', customContent);
 
->>>>>>> bca60120
 app.listen(config.port);