--- conflicted
+++ resolved
@@ -133,18 +133,6 @@
 	k8s.io/apiserver v0.33.3 // indirect
 	k8s.io/component-base v0.33.3 // indirect
 	k8s.io/klog/v2 v2.130.1 // indirect
-<<<<<<< HEAD
-	k8s.io/kube-openapi v0.0.0-20240228011516-70dd3763d340 // indirect
-	k8s.io/kubectl v0.31.1 // indirect
-	k8s.io/utils v0.0.0-20240711033017-18e509b52bc8 // indirect
-	oras.land/oras-go v1.2.5 // indirect
-	sigs.k8s.io/json v0.0.0-20221116044647-bc3834ca7abd // indirect
-	sigs.k8s.io/kustomize/api v0.17.2 // indirect
-	sigs.k8s.io/kustomize/kyaml v0.17.1 // indirect
-	sigs.k8s.io/structured-merge-diff/v4 v4.4.1 // indirect
-	sigs.k8s.io/yaml v1.4.0 // indirect
-)
-=======
 	k8s.io/kube-openapi v0.0.0-20250318190949-c8a335a9a2ff // indirect
 	k8s.io/kubectl v0.33.3 // indirect
 	k8s.io/utils v0.0.0-20241104100929-3ea5e8cea738 // indirect
@@ -155,8 +143,4 @@
 	sigs.k8s.io/randfill v1.0.0 // indirect
 	sigs.k8s.io/structured-merge-diff/v4 v4.6.0 // indirect
 	sigs.k8s.io/yaml v1.5.0 // indirect
-)
-
-// Use local gateway-controller for development
-replace github.com/wso2/api-platform/gateway/gateway-controller => ../../gateway/gateway-controller
->>>>>>> 7b99ac09
+)