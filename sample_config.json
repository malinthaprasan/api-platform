--- conflicted
+++ resolved
@@ -108,7 +108,19 @@
       "enabled": true
     }
   },
-<<<<<<< HEAD
+  "portalConfigs": {
+    "showMaintenanceBanner": true,
+    "maintenanceBannerText": "This portal is under maintenance today from 10 PM to 12 AM."
+  },
+  "telemetry": true,
+  "generateDefaultSubPolicies": false,
+  "fidp": {
+    "google": "google",
+    "github": "github",
+    "microsoft": "microsoft",
+    "enterprise": "EnterpriseIDP",
+    "email": "LOCAL"
+  },
   "redis": {
     "host": "redis.f.bijira.com",
     "port": 6379,
@@ -128,19 +140,5 @@
       "pipelineTimeout": 30000,
       "retryDelayOnFailover": 1000
     }
-=======
-  "portalConfigs": {
-    "showMaintenanceBanner": true,
-    "maintenanceBannerText": "This portal is under maintenance today from 10 PM to 12 AM."
-  },
-  "telemetry": true,
-  "generateDefaultSubPolicies": false,
-  "fidp": {
-    "google": "google",
-    "github": "github",
-    "microsoft": "microsoft",
-    "enterprise": "EnterpriseIDP",
-    "email": "LOCAL"
->>>>>>> 5bb72557
   }
 }